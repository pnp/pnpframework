﻿using Newtonsoft.Json;
using Newtonsoft.Json.Linq;
using PnP.Framework.Diagnostics;
using PnP.Framework.Entities;
using PnP.Framework.Utilities;
using System;
using System.Collections.Generic;
using System.IO;
using System.Linq;
using System.Text.Json;
using System.Text.Json.Nodes;
using System.Threading.Tasks;

namespace PnP.Framework.Graph
{
    /// <summary>
    /// Class that deals with Unified group CRUD operations.
    /// </summary>
    public static class UnifiedGroupsUtility
    {
        private const int defaultRetryCount = 10;
        private const int defaultDelay = 500;

        /// <summary>
        /// Returns the URL of the Modern SharePoint Site backing an Office 365 Group (i.e. Unified Group)
        /// </summary>
        /// <param name="groupId">The ID of the Office 365 Group</param>
        /// <param name="accessToken">The OAuth 2.0 Access Token to use for invoking the Microsoft Graph</param>
        /// <param name="retryCount">Number of times to retry the request in case of throttling</param>
        /// <param name="delay">Milliseconds to wait before retrying the request. The delay will be increased (doubled) every retry</param>
        /// <param name="azureEnvironment">Defines the Azure Cloud Deployment. This is used to determine the MS Graph EndPoint to call which differs per Azure Cloud deployments. Defaults to Production (graph.microsoft.com).</param>
        /// <returns>The URL of the modern site backing the Office 365 Group</returns>
        public static string GetUnifiedGroupSiteUrl(string groupId, string accessToken, int retryCount = 10, int delay = 500, AzureEnvironment azureEnvironment = AzureEnvironment.Production)
        {
            if (string.IsNullOrEmpty(groupId))
            {
                throw new ArgumentNullException(nameof(groupId));
            }

            if (string.IsNullOrEmpty(accessToken))
            {
                throw new ArgumentNullException(nameof(accessToken));
            }
            string result;
            try
            {
                string requestUrl = $"{GraphHttpClient.GetGraphEndPointUrl(azureEnvironment)}groups/{groupId}/sites/root?$select=webUrl";
                var response = JToken.Parse(HttpHelper.MakeGetRequestForString(requestUrl, accessToken, retryCount: retryCount, delay: delay));

                result = Convert.ToString(response["webUrl"]);
            }
            catch (ApplicationException ex)
            {
                Log.Error(Constants.LOGGING_SOURCE, ex.Message);
                throw;
            }
            return (result);
        }

        /// <summary>
        /// Creates a new Office 365 Group (i.e. Unified Group) with its backing Modern SharePoint Site
        /// </summary>
        /// <param name="displayName">The Display Name for the Office 365 Group</param>
        /// <param name="description">The Description for the Office 365 Group</param>
        /// <param name="mailNickname">The Mail Nickname for the Office 365 Group</param>
        /// <param name="accessToken">The OAuth 2.0 Access Token to use for invoking the Microsoft Graph</param>
        /// <param name="owners">A list of UPNs for group owners, if any</param>
        /// <param name="members">A list of UPNs for group members, if any</param>
        /// <param name="groupLogo">The binary stream of the logo for the Office 365 Group</param>
        /// <param name="isPrivate">Defines whether the group will be private or public, optional with default false (i.e. public)</param>
        /// <param name="createTeam">Defines whether to create MS Teams team associated with the group</param>
        /// <param name="retryCount">Number of times to retry the request in case of throttling</param>
        /// <param name="delay">Milliseconds to wait before retrying the request. The delay will be increased (doubled) every retry</param>
        /// <param name="azureEnvironment">Defines the Azure Cloud Deployment. This is used to determine the MS Graph EndPoint to call which differs per Azure Cloud deployments. Defaults to Production (graph.microsoft.com).</param>
        /// <param name="preferredDataLocation">Defines the codes of geographies in which there is Office 365 presence. Used for multi-geo enabled tenants. List with available geographies is available at https://docs.microsoft.com/office365/enterprise/multi-geo-add-group-with-pdl#geo-location-codes.</param>
        /// <param name="assignedLabels">AIP Labels which should be applied to the group (does not work for App-Only)</param>
        /// <param name="welcomeEmailDisabled">Option to prevent sending of default welcome emails to new members.</param>
        /// <param name="siteAlias">The SharePoint site URL alias, if not specified mailNickName will be used</param>
        /// <param name="lcid">The LCID or default language of the SharePoint site</param>
        /// <param name="hubSiteId">The HubSiteId of the SharePoint site</param>
        /// <param name="siteDesignId">The SiteDesignId to be applied to SharePoint site</param>
        /// <returns>The just created Office 365 Group</returns>
        public static UnifiedGroupEntity CreateUnifiedGroup(string displayName, string description, string mailNickname,
            string accessToken, string[] owners = null, string[] members = null, Stream groupLogo = null,
            bool isPrivate = false, bool createTeam = false, int retryCount = 10, int delay = 500, AzureEnvironment azureEnvironment = AzureEnvironment.Production,
            Enums.Office365Geography? preferredDataLocation = null, Guid[] assignedLabels = null, bool welcomeEmailDisabled = false, string siteAlias = "", uint lcid = 0, Guid hubSiteId = new Guid(), Guid siteDesignId = new Guid())
        {
            if (string.IsNullOrEmpty(displayName))
            {
                throw new ArgumentNullException(nameof(displayName));
            }

            if (string.IsNullOrEmpty(mailNickname))
            {
                throw new ArgumentNullException(nameof(mailNickname));
            }

            if (string.IsNullOrEmpty(accessToken))
            {
                throw new ArgumentNullException(nameof(accessToken));
            }

<<<<<<< HEAD
            var labels = new List<Model.GroupLabel>();
=======
            var labels = new List<AssignedLabel>();
>>>>>>> 1ac00a4b
            if (assignedLabels != null)
            {
                foreach (var label in assignedLabels)
                {
                    if (!Guid.Empty.Equals(label))
                    {
                        labels.Add(new Model.GroupLabel
                        {
                            LabelId = label.ToString()
                        });
                    }
                }
            }


            try
            {
                var group = new UnifiedGroupEntity();

                // Prepare the group resource object
                var newGroup = new Model.GroupExtended
                {
                    DisplayName = displayName,
                    Description = string.IsNullOrEmpty(description) ? null : description,
                    MailNickname = mailNickname,
                    MailEnabled = true,
                    SecurityEnabled = false,
                    Visibility = isPrivate == true ? "Private" : "Public",
                    GroupTypes = new string[] { "Unified" }
                };

                if (labels.Any())
                {
                    newGroup.AssignedLabels = labels;
                }

<<<<<<< HEAD
                if (preferredDataLocation.HasValue)
                {
                    newGroup.PreferredDataLocation = preferredDataLocation.Value.ToString();
                }
=======
                    // Prepare the group resource object
                    var newGroup = new GroupExtended
                    {
                        DisplayName = displayName,
                        Description = string.IsNullOrEmpty(description) ? null : description,
                        MailNickname = mailNickname,
                        MailEnabled = true,
                        SecurityEnabled = false,
                        Visibility = isPrivate == true ? "Private" : "Public",
                        GroupTypes = new List<string> { "Unified" },
                    };
>>>>>>> 1ac00a4b

                if (owners != null && owners.Length > 0)
                {
                    var users = GetUserIds(accessToken, owners, retryCount, delay, azureEnvironment);
                    if (users != null && users.Count > 0)
                    {
                        newGroup.OwnersODataBind = users.Select(u => $"https://{AuthenticationManager.GetGraphEndPoint(azureEnvironment)}/v1.0/users/{u}").ToArray();
                    }
                }

                if (members != null && members.Length > 0)
                {
                    var users = GetUserIds(accessToken, owners, retryCount, delay, azureEnvironment);
                    if (users != null && users.Count > 0)
                    {
                        newGroup.MembersODataBind = users.Select(u => $"https://{AuthenticationManager.GetGraphEndPoint(azureEnvironment)}/v1.0/users/{u}").ToArray();
                    }
                }

                if (welcomeEmailDisabled)
                {
                    if (newGroup.AdditionalData == null)
                    {
                        newGroup.AdditionalData = new Dictionary<string, object>();
                    }
                    newGroup.AdditionalData.Add("resourceBehaviorOptions", new string[] { "WelcomeEmailDisabled" });
                }

                //Microsoft.Graph.Group addedGroup = null;
                string modernSiteUrl = null;

<<<<<<< HEAD
                // Add the group to the collection of groups (if it does not exist)
                var groupRequestUrl = $"{GraphHttpClient.GetGraphEndPointUrl(azureEnvironment)}groups";
                var responseAsString = HttpHelper.MakePostRequestForString(groupRequestUrl, newGroup, HttpHelper.JsonContentType, accessToken, retryCount: retryCount, delay: delay);
                var addedGroup = JsonConvert.DeserializeObject<Model.GroupExtended>(responseAsString);

                if (addedGroup != null)
                {
                    group.DisplayName = addedGroup.DisplayName;
                    group.Description = addedGroup.Description;
                    group.GroupId = addedGroup.GroupId;
                    group.Mail = addedGroup.Mail;
                    group.MailNickname = addedGroup.MailNickname;
=======
                    if (welcomeEmailDisabled)
                    {
                        newGroup.AdditionalData ??= new Dictionary<string, object>();
                        newGroup.AdditionalData.Add("resourceBehaviorOptions", new string[] { "WelcomeEmailDisabled" });
                    }

                    List<string> siteCreationOptions = new()
                    {
                        $"HubSiteId:{hubSiteId}"
                    };

                    if (!string.IsNullOrEmpty(siteAlias))
                    {
                        siteAlias = UrlUtility.RemoveUnallowedCharacters(siteAlias);
                        siteAlias = UrlUtility.ReplaceAccentedCharactersWithLatin(siteAlias);

                        siteCreationOptions.Add($"SiteAlias:{siteAlias}");
                    }
                    if (lcid != 0)
                    {
                        siteCreationOptions.Add($"SPSiteLanguage:{(int)lcid}");
                    }

                    if (siteDesignId != Guid.Empty)
                    {
                        siteCreationOptions.Add($"implicit_formula_292aa8a00786498a87a5ca52d9f4214a_{siteDesignId.ToString("D").ToLower()}");
                    }

                    newGroup.AdditionalData ??= new Dictionary<string, object>();

                    newGroup.AdditionalData.Add("creationOptions", siteCreationOptions.ToArray());

                    Microsoft.Graph.Group addedGroup = null;
                    string modernSiteUrl = null;
>>>>>>> 1ac00a4b

                    int imageRetryCount = retryCount;

                    if (groupLogo != null)
                    {
                        using (var memGroupLogo = new MemoryStream())
                        {
                            groupLogo.CopyTo(memGroupLogo);

                            while (imageRetryCount > 0)
                            {
                                bool groupLogoUpdated = false;
                                memGroupLogo.Position = 0;

                                using (var tempGroupLogo = new MemoryStream())
                                {
                                    memGroupLogo.CopyTo(tempGroupLogo);
                                    tempGroupLogo.Position = 0;

                                    try
                                    {
                                        groupLogoUpdated = UpdateUnifiedGroup(addedGroup.GroupId, accessToken, groupLogo: tempGroupLogo, azureEnvironment: azureEnvironment);
                                    }
                                    catch
                                    {
                                        // Skip any exception and simply retry
                                    }
                                }

                                // In case of failure retry up to 10 times, with 500ms delay in between
                                if (!groupLogoUpdated)
                                {
                                    // Pop up the delay for the group image
                                    Task.Delay(delay * (retryCount - imageRetryCount)).GetAwaiter().GetResult();
                                    imageRetryCount--;
                                }
                                else
                                {
                                    break;
                                }
                            }
                        }
                    }

                    int driveRetryCount = retryCount;

                    while (driveRetryCount > 0 && string.IsNullOrEmpty(modernSiteUrl))
                    {
                        try
                        {
                            modernSiteUrl = GetUnifiedGroupSiteUrl(addedGroup.GroupId, accessToken, azureEnvironment: azureEnvironment);
                        }
                        catch
                        {
                            // Skip any exception and simply retry
                        }

                        // In case of failure retry up to 10 times, with 500ms delay in between
                        if (string.IsNullOrEmpty(modernSiteUrl))
                        {
                            Task.Delay(delay * (retryCount - driveRetryCount)).GetAwaiter().GetResult();
                            driveRetryCount--;
                        }
                    }

                    group.SiteUrl = modernSiteUrl;
                }

                if (createTeam)
                {
                    Task.Run(async () =>
                    {
                        await CreateTeam(group.GroupId, accessToken, azureEnvironment: azureEnvironment);
                    }).GetAwaiter().GetResult();
                }

                return group;
            }
            catch (HttpResponseException ex)
            {
                Log.Error(Constants.LOGGING_SOURCE, CoreResources.GraphExtensions_ErrorOccured, ex.Message);
                throw;
            }
        }

        /// <summary>
        /// Updates the members of a Microsoft 365 Group
        /// </summary>
        /// <param name="members">UPNs of users that need to be added as a member to the group</param>
        /// <param name="graphClient">GraphClient instance to use to communicate with the Microsoft Graph</param>
        /// <param name="groupId">Id of the group which needs the owners added</param>
        /// <param name="removeOtherMembers">If set to true, all existing members which are not specified through <paramref name="members"/> will be removed as a member from the group</param>
        private static void UpdateMembers(string[] members, string groupId, bool removeOtherMembers, string accessToken, int retryCount, int delay, AzureEnvironment azureEnvironment)
        {
            var userRequestUrl = $"{GraphHttpClient.GetGraphEndPointUrl(azureEnvironment)}users";
            var groupRequestUrl = $"{GraphHttpClient.GetGraphEndPointUrl(azureEnvironment)}groups/{groupId}";
            foreach (var m in members)
            {
                // Search for the user object
                string upn = Uri.EscapeDataString(m.Replace("'", "''"));
                var requestUrl = $"{userRequestUrl}?$filter=userPrincipalName eq '{upn}'&$select=id";
                var responseAsString = HttpHelper.MakeGetRequestForString(requestUrl, accessToken, retryCount: retryCount, delay: delay);
                var jsonNode = JsonNode.Parse(responseAsString);
                var userListString = jsonNode["value"];
                var user = userListString.AsArray().FirstOrDefault()?.Deserialize<Model.User>();

                if (user != null)
                {
                    try
                    {
                        // And if any, add it to the collection of group's members
                        var memberUrl = $"{groupRequestUrl}/members/{user.Id}/ref";
                        HttpHelper.MakePostRequest(memberUrl, accessToken, retryCount: retryCount, delay: delay);
                    }
                    catch (Exception ex) when (ex.Message.Contains("Request_BadRequest") &&
                            ex.Message.Contains("added object references already exist"))
                    {
                        // Skip any already existing member
                    }
                }
            }

            // Check if all other members not provided should be removed
            if (!removeOtherMembers)
            {
                return;
            }

            // Remove any leftover members
            var listMembersUrl = $"{groupRequestUrl}/members/microsoft.graph.user?$select=id,userPrincipalName";
            var allMembersInGroup = GraphUtility.ReadPagedDataFromRequest<Model.User>(listMembersUrl, accessToken, retryCount, delay);
            foreach (var member in allMembersInGroup)
            {
                var currentMemberPrincipalName = member.UserPrincipalName;
                if (!string.IsNullOrEmpty(currentMemberPrincipalName) &&
                    !members.Contains(currentMemberPrincipalName, StringComparer.InvariantCultureIgnoreCase))
                {
                    try
                    {
                        // If it is not in the list of current members, just remove it
                        var memberUrl = $"{groupRequestUrl}/members/{member.Id}/ref";
                        HttpHelper.MakeDeleteRequest(memberUrl, accessToken, retryCount: retryCount, delay: delay);
                    }
                    catch (HttpResponseException ex) when (ex.StatusCode == 400)
                    {
                        // Skip any failing removal
                    }
                }
            }
        }

        /// <summary>
        /// Updates the owners of a Microsoft 365 Group
        /// </summary>
        /// <param name="owners">UPNs of users that need to be added as a owner to the group</param>
        /// <param name="graphClient">GraphClient instance to use to communicate with the Microsoft Graph</param>
        /// <param name="groupId">Id of the group which needs the owners added</param>
        /// <param name="removeOtherOwners">If set to true, all existing owners which are not specified through <paramref name="owners"/> will be removed as an owner from the group</param>
        private static void UpdateOwners(string[] owners, string groupId, bool removeOtherOwners, string accessToken, int retryCount, int delay, AzureEnvironment azureEnvironment)
        {
            var userRequestUrl = $"{GraphHttpClient.GetGraphEndPointUrl(azureEnvironment)}users";
            var groupRequestUrl = $"{GraphHttpClient.GetGraphEndPointUrl(azureEnvironment)}groups/{groupId}";
            foreach (var o in owners)
            {
                // Search for the user object
                string upn = Uri.EscapeDataString(o.Replace("'", "''"));
                var requestUrl = $"{userRequestUrl}?$filter=userPrincipalName eq '{upn}'&$select=id";
                var responseAsString = HttpHelper.MakeGetRequestForString(requestUrl, accessToken, retryCount: retryCount, delay: delay);
                var jsonNode = JsonNode.Parse(responseAsString);
                var userListString = jsonNode["value"];
                var user = userListString.AsArray().FirstOrDefault()?.Deserialize<Model.User>();

                if (user != null)
                {
                    try
                    {
                        // And if any, add it to the collection of group's owners
                        var memberUrl = $"{groupRequestUrl}/owners/{user.Id}/ref";
                        HttpHelper.MakePostRequest(memberUrl, accessToken, retryCount: retryCount, delay: delay);
                    }
                    catch (Exception ex) when (ex.Message.Contains("Request_BadRequest") &&
                            ex.Message.Contains("added object references already exist"))
                    {
                        // Skip any already existing member
                    }
                }
            }

            // Check if all owners which have not been provided should be removed
            if (!removeOtherOwners)
            {
                return;
            }

            // Remove any leftover owner
            var listOwnersUrl = $"{groupRequestUrl}/members/microsoft.graph.user?$select=id,userPrincipalName";
            var allOwnersInGroup = GraphUtility.ReadPagedDataFromRequest<Model.User>(listOwnersUrl, accessToken, retryCount, delay);
            foreach (var owner in allOwnersInGroup)
            {
                var currentOwnerPrincipalName = owner.UserPrincipalName;
                if (!string.IsNullOrEmpty(currentOwnerPrincipalName) &&
                    !owners.Contains(currentOwnerPrincipalName, StringComparer.InvariantCultureIgnoreCase))
                {
                    try
                    {
                        // If it is not in the list of current owners, just remove it
                        var memberUrl = $"{groupRequestUrl}/owners/{owner.Id}/ref";
                        HttpHelper.MakeDeleteRequest(memberUrl, accessToken, retryCount: retryCount, delay: delay);
                    }
                    catch (HttpResponseException ex) when (ex.StatusCode == 400)
                    {
                        // Skip any failing removal
                    }
                }
            }
        }


        /// <summary>
        /// Sets the visibility of a Group
        /// </summary>
        /// <param name="groupId">Id of the Microsoft 365 Group to set the visibility state for</param>
        /// <param name="accessToken">The OAuth 2.0 Access Token to use for invoking the Microsoft Graph</param>
        /// <param name="hideFromAddressLists">True if the group should not be displayed in certain parts of the Outlook UI: the Address Book, address lists for selecting message recipients, and the Browse Groups dialog for searching groups; otherwise, false. Default value is false.</param>
        /// <param name="hideFromOutlookClients">True if the group should not be displayed in Outlook clients, such as Outlook for Windows and Outlook on the web; otherwise, false. Default value is false.</param>
        /// <param name="azureEnvironment">Defines the Azure Cloud Deployment. This is used to determine the MS Graph EndPoint to call which differs per Azure Cloud deployments. Defaults to Production (graph.microsoft.com).</param>
        public static void SetUnifiedGroupVisibility(string groupId, string accessToken, bool? hideFromAddressLists, bool? hideFromOutlookClients, AzureEnvironment azureEnvironment = AzureEnvironment.Production)
        {
            if (String.IsNullOrEmpty(groupId))
            {
                throw new ArgumentNullException(nameof(groupId));
            }
            if (String.IsNullOrEmpty(accessToken))
            {
                throw new ArgumentNullException(nameof(accessToken));
            }

            // Ensure there's something to update
            if (!hideFromAddressLists.HasValue && !hideFromOutlookClients.HasValue)
            {
                return;
            }

            try
            {
                // PATCH https://graph.microsoft.com/v1.0/groups/{id}
                string updateGroupUrl = $"{GraphHttpClient.GetGraphEndPointUrl(azureEnvironment)}groups/{groupId}";
                var groupRequest = new Model.GroupPatchModel
                {
                    HideFromAddressLists = hideFromAddressLists,
                    HideFromOutlookClients = hideFromOutlookClients
                };

                var response = GraphHttpClient.MakePatchRequestForString(
                    requestUrl: updateGroupUrl,
                    content: JsonConvert.SerializeObject(groupRequest),
                    contentType: HttpHelper.JsonContentType,
                    accessToken: accessToken);
            }
            catch (ApplicationException ex)
            {
                Log.Error(Constants.LOGGING_SOURCE, ex.Message);
                throw;
            }
        }

        /// <summary>
        /// Renews the Office 365 Group by extending its expiration with the number of days defined in the group expiration policy set on the Azure Active Directory
        /// </summary>
        /// <param name="groupId">The ID of the Office 365 Group</param>
        /// <param name="accessToken">The OAuth 2.0 Access Token to use for invoking the Microsoft Graph</param>
        /// <param name="retryCount">Number of times to retry the request in case of throttling</param>
        /// <param name="delay">Milliseconds to wait before retrying the request. The delay will be increased (doubled) every retry.</param>
        /// <param name="azureEnvironment">Defines the Azure Cloud Deployment. This is used to determine the MS Graph EndPoint to call which differs per Azure Cloud deployments. Defaults to Production (graph.microsoft.com).</param>
        public static void RenewUnifiedGroup(string groupId,
                                             string accessToken, int retryCount = 10, int delay = 500, AzureEnvironment azureEnvironment = AzureEnvironment.Production)
        {
            try
            {
                var renewRequestUrl = $"{GraphHttpClient.GetGraphEndPointUrl(azureEnvironment)}groups/{groupId}/renew";
                HttpHelper.MakePostRequest(renewRequestUrl, null, null, accessToken, retryCount: retryCount, delay: delay);
            }
            catch (HttpResponseException ex)
            {
                Log.Error(Constants.LOGGING_SOURCE, CoreResources.GraphExtensions_ErrorOccured, ex.Message);
                throw;
            }
        }

        /// <summary>
        /// Updates the logo, members or visibility state of an Office 365 Group
        /// </summary>
        /// <param name="groupId">The ID of the Office 365 Group</param>
        /// <param name="displayName">The Display Name for the Office 365 Group</param>
        /// <param name="description">The Description for the Office 365 Group</param>
        /// <param name="owners">A list of UPNs for group owners, if any, to be added to the site</param>
        /// <param name="members">A list of UPNs for group members, if any, to be added to the site</param>
        /// <param name="isPrivate">Defines whether the group will be private or public, optional with default false (i.e. public)</param>
        /// <param name="createTeam">Defines whether to create MS Teams team associated with the group</param>
        /// <param name="groupLogo">The binary stream of the logo for the Office 365 Group</param>
        /// <param name="accessToken">The OAuth 2.0 Access Token to use for invoking the Microsoft Graph</param>
        /// <param name="retryCount">Number of times to retry the request in case of throttling</param>
        /// <param name="delay">Milliseconds to wait before retrying the request. The delay will be increased (doubled) every retry</param>
        /// <param name="azureEnvironment">Defines the Azure Cloud Deployment. This is used to determine the MS Graph EndPoint to call which differs per Azure Cloud deployments. Defaults to Production (graph.microsoft.com).</param>
        /// <returns>Declares whether the Office 365 Group has been updated or not</returns>
        public static bool UpdateUnifiedGroup(string groupId,
            string accessToken, int retryCount = 10, int delay = 500,
            string displayName = null, string description = null, string[] owners = null, string[] members = null,
            Stream groupLogo = null, bool? isPrivate = null, bool createTeam = false, AzureEnvironment azureEnvironment = AzureEnvironment.Production)
        {
            try
            {
                var groupRequestUrl = $"{GraphHttpClient.GetGraphEndPointUrl(azureEnvironment)}groups/{groupId}";
                var responseAsString = HttpHelper.MakeGetRequestForString(groupRequestUrl, accessToken, retryCount: retryCount, delay: delay);
                var groupJson = JsonNode.Parse(responseAsString);
                var groupToUpdate = groupJson.Deserialize<Model.Group>();

                // Workaround for the PATCH request, needed after update to Graph Library
                var clonedGroup = new Model.Group
                {
                    GroupId = groupToUpdate.GroupId
                };

                #region Logic to update the group DisplayName and Description

                var updateGroup = false;
                var groupUpdated = false;

                // Check if we have to update the DisplayName
                if (!String.IsNullOrEmpty(displayName) && groupToUpdate.DisplayName != displayName)
                {
                    clonedGroup.DisplayName = displayName;
                    updateGroup = true;
                }

                // Check if we have to update the Description
                if (!String.IsNullOrEmpty(description) && groupToUpdate.Description != description)
                {
                    clonedGroup.Description = description;
                    updateGroup = true;
                }

                // Check if visibility has changed for the Group
                bool existingIsPrivate = groupToUpdate.Visibility == "Private";
                if (isPrivate.HasValue && existingIsPrivate != isPrivate)
                {
                    clonedGroup.Visibility = isPrivate == true ? "Private" : "Public";
                    updateGroup = true;
                }

                // Check if we need to update owners
                if (owners != null && owners.Length > 0)
                {
                    // For each and every owner
                    UpdateOwners(owners, groupToUpdate.GroupId, true, accessToken, retryCount, delay, azureEnvironment);
                    updateGroup = true;
                }

                // Check if we need to update members
                if (members != null && members.Length > 0)
                {
                    // For each and every owner
                    UpdateMembers(members, groupToUpdate.GroupId, true, accessToken, retryCount, delay, azureEnvironment);
                    updateGroup = true;
                }

                if (createTeam)
                {
                    // Use a synchronous model to invoke the asynchronous process
                    Task.Run(async () =>
                    {
                        await CreateTeam(groupId, accessToken);

                    }).GetAwaiter().GetResult();
                    updateGroup = true;
                }

                // If the Group has to be updated, just do it
                if (updateGroup)
                {
                    var updatedGroup = HttpHelper.MakePatchRequestForString(groupRequestUrl, clonedGroup, HttpHelper.JsonContentType, accessToken, retryCount: retryCount, delay: delay);
                    groupUpdated = true;
                }

                #endregion

                #region Logic to update the group Logo

                var logoUpdated = false;

                if (groupLogo != null)
                {
                    var photoUpdateUrl = $"{groupRequestUrl}/photo/$value";
                    HttpHelper.MakePutRequest(photoUpdateUrl, groupLogo, "image/jpeg", accessToken, retryCount: retryCount, delay: delay);
                    logoUpdated = true;
                }

                #endregion

                // If any of the previous update actions has been completed
                return (groupUpdated || logoUpdated);
            }
            catch (HttpResponseException ex)
            {
                Log.Error(Constants.LOGGING_SOURCE, CoreResources.GraphExtensions_ErrorOccured, ex.Message);
                throw;
            }
        }

        /// <summary>
        /// Creates a new Office 365 Group (i.e. Unified Group) with its backing Modern SharePoint Site
        /// </summary>
        /// <param name="displayName">The Display Name for the Office 365 Group</param>
        /// <param name="description">The Description for the Office 365 Group</param>
        /// <param name="mailNickname">The Mail Nickname for the Office 365 Group</param>
        /// <param name="accessToken">The OAuth 2.0 Access Token to use for invoking the Microsoft Graph</param>
        /// <param name="owners">A list of UPNs for group owners, if any</param>
        /// <param name="members">A list of UPNs for group members, if any</param>
        /// <param name="groupLogoPath">The path of the logo for the Office 365 Group</param>
        /// <param name="isPrivate">Defines whether the group will be private or public, optional with default false (i.e. public)</param>
        /// <param name="createTeam">Defines whether to create MS Teams team associated with the group</param>
        /// <param name="retryCount">Number of times to retry the request in case of throttling</param>
        /// <param name="delay">Milliseconds to wait before retrying the request. The delay will be increased (doubled) every retry</param>
        /// <param name="azureEnvironment">Defines the Azure Cloud Deployment. This is used to determine the MS Graph EndPoint to call which differs per Azure Cloud deployments. Defaults to Production (graph.microsoft.com).</param>
        /// <param name="preferredDataLocation">Defines the codes of geographies in which there is Office 365 presence. Used for multi-geo enabled tenants. List with available geographies is available at https://docs.microsoft.com/office365/enterprise/multi-geo-add-group-with-pdl#geo-location-codes.</param>
        /// <returns>The just created Office 365 Group</returns>
        public static UnifiedGroupEntity CreateUnifiedGroup(string displayName, string description, string mailNickname,
            string accessToken, string[] owners = null, string[] members = null, string groupLogoPath = null,
            bool isPrivate = false, bool createTeam = false, int retryCount = 10, int delay = 500, AzureEnvironment azureEnvironment = AzureEnvironment.Production, Enums.Office365Geography? preferredDataLocation = null)
        {
            if (!string.IsNullOrEmpty(groupLogoPath) && !System.IO.File.Exists(groupLogoPath))
            {
                throw new FileNotFoundException(CoreResources.GraphExtensions_GroupLogoFileDoesNotExist, groupLogoPath);
            }
            else if (!string.IsNullOrEmpty(groupLogoPath))
            {
                using (var groupLogoStream = new FileStream(groupLogoPath, FileMode.Open, FileAccess.Read, FileShare.Read))
                {
                    return (CreateUnifiedGroup(displayName, description,
                        mailNickname, accessToken, owners, members,
                        groupLogo: groupLogoStream, isPrivate: isPrivate,
                        createTeam: createTeam, retryCount: retryCount, delay: delay, azureEnvironment: azureEnvironment, preferredDataLocation: preferredDataLocation));
                }
            }
            else
            {
                return (CreateUnifiedGroup(displayName, description,
                    mailNickname, accessToken, owners, members,
                    groupLogo: null, isPrivate: isPrivate,
                    createTeam: createTeam, retryCount: retryCount, delay: delay, azureEnvironment: azureEnvironment, preferredDataLocation: preferredDataLocation));
            }
        }

        /// <summary>
        /// Creates a new Office 365 Group (i.e. Unified Group) with its backing Modern SharePoint Site
        /// </summary>
        /// <param name="displayName">The Display Name for the Office 365 Group</param>
        /// <param name="description">The Description for the Office 365 Group</param>
        /// <param name="mailNickname">The Mail Nickname for the Office 365 Group</param>
        /// <param name="accessToken">The OAuth 2.0 Access Token to use for invoking the Microsoft Graph</param>
        /// <param name="owners">A list of UPNs for group owners, if any</param>
        /// <param name="members">A list of UPNs for group members, if any</param>
        /// <param name="isPrivate">Defines whether the group will be private or public, optional with default false (i.e. public)</param>
        /// <param name="createTeam">Defines whether to create MS Teams team associated with the group</param>
        /// <param name="retryCount">Number of times to retry the request in case of throttling</param>
        /// <param name="delay">Milliseconds to wait before retrying the request. The delay will be increased (doubled) every retry</param>
        /// <param name="azureEnvironment">Defines the Azure Cloud Deployment. This is used to determine the MS Graph EndPoint to call which differs per Azure Cloud deployments. Defaults to Production (graph.microsoft.com).</param>
        /// <param name="preferredDataLocation">Defines the codes of geographies in which there is Office 365 presence. Used for multi-geo enabled tenants. List with available geographies is available at https://docs.microsoft.com/office365/enterprise/multi-geo-add-group-with-pdl#geo-location-codes.</param>
        /// <returns>The just created Office 365 Group</returns>
        public static UnifiedGroupEntity CreateUnifiedGroup(string displayName, string description, string mailNickname,
            string accessToken, string[] owners = null, string[] members = null,
            bool isPrivate = false, bool createTeam = false, int retryCount = 10, int delay = 500, AzureEnvironment azureEnvironment = AzureEnvironment.Production, Enums.Office365Geography? preferredDataLocation = null)
        {
            return (CreateUnifiedGroup(displayName, description,
                mailNickname, accessToken, owners, members,
                groupLogo: null, isPrivate: isPrivate,
                createTeam: createTeam, retryCount: retryCount, delay: delay, azureEnvironment: azureEnvironment, preferredDataLocation: preferredDataLocation));
        }

        /// <summary>
        /// Deletes an Office 365 Group (i.e. Unified Group)
        /// </summary>
        /// <param name="groupId">The ID of the Office 365 Group</param>
        /// <param name="accessToken">The OAuth 2.0 Access Token to use for invoking the Microsoft Graph</param>
        /// <param name="retryCount">Number of times to retry the request in case of throttling</param>
        /// <param name="delay">Milliseconds to wait before retrying the request. The delay will be increased (doubled) every retry</param>
        /// <param name="azureEnvironment">Defines the Azure Cloud Deployment. This is used to determine the MS Graph EndPoint to call which differs per Azure Cloud deployments. Defaults to Production (graph.microsoft.com).</param>
        public static void DeleteUnifiedGroup(string groupId, string accessToken, int retryCount = 10, int delay = 500, AzureEnvironment azureEnvironment = AzureEnvironment.Production)
        {
            if (string.IsNullOrEmpty(groupId))
            {
                throw new ArgumentNullException(nameof(groupId));
            }

            if (string.IsNullOrEmpty(accessToken))
            {
                throw new ArgumentNullException(nameof(accessToken));
            }
            try
            {
                //// DELETE https://graph.microsoft.com/v1.0/groups/{id}
                string deleteGroupUrl = $"{GraphHttpClient.GetGraphEndPointUrl(azureEnvironment)}groups/{groupId}";
                GraphHttpClient.MakeDeleteRequest(deleteGroupUrl, accessToken);
            }
            catch (ApplicationException ex)
            {
                Log.Error(Constants.LOGGING_SOURCE, ex.Message);
                throw;
            }
        }

        /// <summary>
        /// Get an Office 365 Group (i.e. Unified Group) by Id
        /// </summary>
        /// <param name="groupId">The ID of the Office 365 Group</param>
        /// <param name="accessToken">The OAuth 2.0 Access Token to use for invoking the Microsoft Graph</param>
        /// <param name="includeSite">Defines whether to return details about the Modern SharePoint Site backing the group. Default is true.</param>
        /// <param name="retryCount">Number of times to retry the request in case of throttling</param>
        /// <param name="delay">Milliseconds to wait before retrying the request. The delay will be increased (doubled) every retry</param>
        /// <param name="includeClassification">Defines whether to return classification value of the unified group. Default is false.</param>
        /// <param name="includeHasTeam">Defines whether to check for each unified group if it has a Microsoft Team provisioned for it. Default is false.</param>
        /// <param name="azureEnvironment">Defines the Azure Cloud Deployment. This is used to determine the MS Graph EndPoint to call which differs per Azure Cloud deployments. Defaults to Production (graph.microsoft.com).</param>
        public static UnifiedGroupEntity GetUnifiedGroup(string groupId, string accessToken, int retryCount = 10, int delay = 500, bool includeSite = true, bool includeClassification = false, bool includeHasTeam = false, AzureEnvironment azureEnvironment = AzureEnvironment.Production)
        {
            if (string.IsNullOrEmpty(groupId))
            {
                throw new ArgumentNullException(nameof(groupId));
            }

            if (string.IsNullOrEmpty(accessToken))
            {
                throw new ArgumentNullException(nameof(accessToken));
            }

            var g = GroupsUtility.GetRawGroup(groupId, accessToken, retryCount, delay, azureEnvironment);

            if (!g.GroupTypes.Contains("Unified"))
            {
                return null;
            }

            var group = new UnifiedGroupEntity
            {
                GroupId = g.GroupId,
                DisplayName = g.DisplayName,
                Description = g.Description,
                Mail = g.Mail,
                MailNickname = g.MailNickname,
                Visibility = g.Visibility
            };

            if (includeSite)
            {
                try
                {
                    group.SiteUrl = GetUnifiedGroupSiteUrl(groupId, accessToken);
                }
                catch (HttpResponseException e)
                {
                    group.SiteUrl = e.Message;
                }
            }

            if (includeClassification)
            {
                group.Classification = g.Classification;
            }

            if (includeHasTeam)
            {
                group.HasTeam = HasTeamsTeam(group.GroupId, accessToken, azureEnvironment);
            }
            return group;
        }

        /// <summary>
        /// Returns all the Office 365 Groups in the current Tenant based on a startIndex. IncludeSite adds additional properties about the Modern SharePoint Site backing the group
        /// </summary>
        /// <param name="accessToken">The OAuth 2.0 Access Token to use for invoking the Microsoft Graph</param>
        /// <param name="displayName">The DisplayName of the Office 365 Group</param>
        /// <param name="mailNickname">The MailNickname of the Office 365 Group</param>
        /// <param name="startIndex">Not relevant anymore</param>
        /// <param name="endIndex">Not relevant anymore</param>
        /// <param name="includeSite">Defines whether to return details about the Modern SharePoint Site backing the group. Default is true.</param>
        /// <param name="retryCount">Number of times to retry the request in case of throttling</param>
        /// <param name="delay">Milliseconds to wait before retrying the request. The delay will be increased (doubled) every retry</param>
        /// <param name="includeClassification">Defines whether or not to return details about the Modern Site classification value.</param>
        /// <param name="includeHasTeam">Defines whether to check for each unified group if it has a Microsoft Team provisioned for it. Default is false.</param>
        /// <param name="azureEnvironment">Defines the Azure Cloud Deployment. This is used to determine the MS Graph EndPoint to call which differs per Azure Cloud deployments. Defaults to Production (graph.microsoft.com).</param>
        /// <returns>An IList of SiteEntity objects</returns>
        [Obsolete("ListUnifiedGroups is deprecated, please use GetUnifiedGroups instead.")]
        public static List<UnifiedGroupEntity> ListUnifiedGroups(string accessToken,
            string displayName = null, string mailNickname = null,
            int startIndex = 0, int endIndex = 999, bool includeSite = true,
            int retryCount = 10, int delay = 500, bool includeClassification = false,
            bool includeHasTeam = false, AzureEnvironment azureEnvironment = AzureEnvironment.Production)
        {
            if (string.IsNullOrEmpty(accessToken))
            {
                throw new ArgumentNullException(nameof(accessToken));
            }

            List<UnifiedGroupEntity> result = new List<UnifiedGroupEntity>();
            try
            {
                // Apply the DisplayName filter, if any
                var displayNameFilter = !string.IsNullOrEmpty(displayName) ? $" and (DisplayName eq '{Uri.EscapeDataString(displayName.Replace("'", "''"))}')" : string.Empty;
                var mailNicknameFilter = !string.IsNullOrEmpty(mailNickname) ? $" and (MailNickname eq '{Uri.EscapeDataString(mailNickname.Replace("'", "''"))}')" : string.Empty;
                var filterString = $"groupTypes/any(grp: grp eq 'Unified'){displayNameFilter}{mailNicknameFilter}";

                var requestUrl = $"{GraphHttpClient.GetGraphEndPointUrl(azureEnvironment)}groups?$top={endIndex}&$filter={filterString}";
                var groups = GraphUtility.ReadPagedDataFromRequest<Model.Group>(requestUrl, accessToken, retryCount, delay);

                Int32 currentIndex = 0;

                foreach (var g in groups)
                {
                    currentIndex++;
                    if (currentIndex >= endIndex)
                    {
                        break;
                    }
                    if (currentIndex >= startIndex)
                    {
                        var group = new UnifiedGroupEntity
                        {
                            GroupId = g.GroupId,
                            DisplayName = g.DisplayName,
                            Description = g.Description,
                            Mail = g.Mail,
                            MailNickname = g.MailNickname,
                            Visibility = g.Visibility
                        };

                        if (includeSite)
                        {
                            try
                            {
                                group.SiteUrl = GetUnifiedGroupSiteUrl(g.GroupId, accessToken);
                            }
                            catch (ApplicationException e)
                            {
                                group.SiteUrl = e.Message;
                            }
                        }

                        if (includeClassification)
                        {
                            group.Classification = g.Classification;
                        }

                        if (includeHasTeam)
                        {
                            group.HasTeam = HasTeamsTeam(group.GroupId, accessToken);
                        }

                        result.Add(group);
                    }
                }
            }
            catch (HttpResponseException ex)
            {
                Log.Error(Constants.LOGGING_SOURCE, CoreResources.GraphExtensions_ErrorOccured, ex.Message);
                throw;
            }
            return (result);
        }

        /// <summary>
        /// Returns all the Office 365 Groups in the current Tenant based on a startIndex. IncludeSite adds additional properties about the Modern SharePoint Site backing the group
        /// </summary>
        /// <param name="accessToken">The OAuth 2.0 Access Token to use for invoking the Microsoft Graph</param>
        /// <param name="displayName">The DisplayName of the Office 365 Group</param>
        /// <param name="mailNickname">The MailNickname of the Office 365 Group</param>
        /// <param name="startIndex">If not specified, method will start with the first group.</param>
        /// <param name="endIndex">If not specified, method will return all groups.</param>
        /// <param name="includeSite">Defines whether to return details about the Modern SharePoint Site backing the group. Default is true.</param>
        /// <param name="retryCount">Number of times to retry the request in case of throttling</param>
        /// <param name="delay">Milliseconds to wait before retrying the request. The delay will be increased (doubled) every retry</param>
        /// <param name="includeClassification">Defines whether or not to return details about the Modern Site classification value.</param>
        /// <param name="includeHasTeam">Defines whether to check for each unified group if it has a Microsoft Team provisioned for it. Default is false.</param>
        /// <param name="pageSize">Page size used for the individual requests to Micrsoft Graph. Defaults to 999 which is currently the maximum value.</param>
        /// <param name="azureEnvironment">Defines the Azure Cloud Deployment. This is used to determine the MS Graph EndPoint to call which differs per Azure Cloud deployments. Defaults to Production (graph.microsoft.com).</param>
        /// <returns>An IList of SiteEntity objects</returns>
        public static List<UnifiedGroupEntity> GetUnifiedGroups(string accessToken,
            string displayName = null, string mailNickname = null,
            int startIndex = 0, int? endIndex = null, bool includeSite = true,
            int retryCount = 10, int delay = 500, bool includeClassification = false, bool includeHasTeam = false, int pageSize = 999, AzureEnvironment azureEnvironment = AzureEnvironment.Production)
        {
            if (string.IsNullOrEmpty(accessToken))
            {
                throw new ArgumentNullException(nameof(accessToken));
            }

            List<UnifiedGroupEntity> result = new List<UnifiedGroupEntity>();
            try
            {
                // Apply the DisplayName filter, if any
                var displayNameFilter = !string.IsNullOrEmpty(displayName) ? $" and (DisplayName eq '{Uri.EscapeDataString(displayName.Replace("'", "''"))}')" : string.Empty;
                var mailNicknameFilter = !string.IsNullOrEmpty(mailNickname) ? $" and (MailNickname eq '{Uri.EscapeDataString(mailNickname.Replace("'", "''"))}')" : string.Empty;
                var filterString = $"groupTypes/any(grp: grp eq 'Unified'){displayNameFilter}{mailNicknameFilter}";

                var requestUrl = $"{GraphHttpClient.GetGraphEndPointUrl(azureEnvironment)}groups?$top={pageSize}&$filter={filterString}";
                var groups = GraphUtility.ReadPagedDataFromRequest<Model.Group>(requestUrl, accessToken, retryCount, delay);

                Int32 currentIndex = 0;

                foreach (var g in groups)
                {
                    currentIndex++;
                    if (currentIndex >= endIndex)
                    {
                        break;
                    }
                    if (currentIndex >= startIndex)
                    {
                        var group = new UnifiedGroupEntity
                        {
                            GroupId = g.GroupId,
                            DisplayName = g.DisplayName,
                            Description = g.Description,
                            Mail = g.Mail,
                            MailNickname = g.MailNickname,
                            Visibility = g.Visibility
                        };

                        if (includeSite)
                        {
                            try
                            {
                                group.SiteUrl = GetUnifiedGroupSiteUrl(g.GroupId, accessToken);
                            }
                            catch (ApplicationException e)
                            {
                                group.SiteUrl = e.Message;
                            }
                        }

                        if (includeClassification)
                        {
                            group.Classification = g.Classification;
                        }

                        if (includeHasTeam)
                        {
                            group.HasTeam = HasTeamsTeam(group.GroupId, accessToken);
                        }

                        result.Add(group);
                    }
                }
            }
            catch (HttpResponseException ex)
            {
                Log.Error(Constants.LOGGING_SOURCE, CoreResources.GraphExtensions_ErrorOccured, ex.Message);
                throw;
            }
            return (result);
        }

        /// <summary>
        /// Returns all the Members of an Office 365 group.
        /// </summary>
        /// <param name="group">The Office 365 group object of type UnifiedGroupEntity</param>
        /// <param name="accessToken">The OAuth 2.0 Access Token to use for invoking the Microsoft Graph</param>
        /// <param name="retryCount">Number of times to retry the request in case of throttling</param>
        /// <param name="delay">Milliseconds to wait before retrying the request. The delay will be increased (doubled) every retry</param>
        /// <param name="azureEnvironment">Defines the Azure Cloud Deployment. This is used to determine the MS Graph EndPoint to call which differs per Azure Cloud deployments. Defaults to Production (graph.microsoft.com).</param>
        /// <returns>Members of an Office 365 group as a list of UnifiedGroupUser entity</returns>
        public static List<UnifiedGroupUser> GetUnifiedGroupMembers(UnifiedGroupEntity group, string accessToken, int retryCount = 10, int delay = 500, AzureEnvironment azureEnvironment = AzureEnvironment.Production)
        {
            if (String.IsNullOrEmpty(accessToken))
            {
                throw new ArgumentNullException(nameof(accessToken));
            }
            if (group == null)
            {
                throw new ArgumentNullException(nameof(group));
            }

            try
            {
                var requestUrl = $"{GraphHttpClient.GetGraphEndPointUrl(azureEnvironment)}groups/{group.GroupId}/members/microsoft.graph.user";
                var users = GraphUtility.ReadPagedDataFromRequest<UnifiedGroupUser>(requestUrl, accessToken, retryCount: retryCount, delay: delay).ToList();

                foreach (var u in users)
                {
                    u.UserPrincipalName ??= string.Empty;
                    u.DisplayName ??= string.Empty;
                    u.GivenName ??= string.Empty;
                    u.Surname ??= string.Empty;
                    u.Email ??= string.Empty;
                    u.MobilePhone ??= string.Empty;
                    u.PreferredLanguage ??= string.Empty;
                    u.JobTitle ??= string.Empty;
                }

                return users.ToList();

            }
            catch (HttpResponseException ex)
            {
                Log.Error(Constants.LOGGING_SOURCE, CoreResources.GraphExtensions_ErrorOccured, ex.Message);
                throw;
            }
        }

        /// <summary>
        /// Returns all the Members of an Office 365 group (including nested groups).
        /// </summary>
        /// <param name="group"></param>
        /// <param name="accessToken"></param>
        /// <param name="retryCount"></param>
        /// <param name="delay"></param>
        /// <param name="azureEnvironment">Defines the Azure Cloud Deployment. This is used to determine the MS Graph EndPoint to call which differs per Azure Cloud deployments. Defaults to Production (graph.microsoft.com).</param>
        /// <returns></returns>
        public static List<UnifiedGroupUser> GetNestedUnifiedGroupMembers(UnifiedGroupEntity group, string accessToken, int retryCount = 10, int delay = 500, AzureEnvironment azureEnvironment = AzureEnvironment.Production)
        {
            if (String.IsNullOrEmpty(accessToken))
            {
                throw new ArgumentNullException(nameof(accessToken));
            }
            if (group == null)
            {
                throw new ArgumentNullException(nameof(group));
            }

            try
            {
                var requestUrl = $"{GraphHttpClient.GetGraphEndPointUrl(azureEnvironment)}groups/{group.GroupId}/transitiveMembers/microsoft.graph.user";
                var users = GraphUtility.ReadPagedDataFromRequest<UnifiedGroupUser>(requestUrl, accessToken, retryCount: retryCount, delay: delay).ToList();

                foreach (var u in users)
                {
                    u.UserPrincipalName ??= string.Empty;
                    u.DisplayName ??= string.Empty;
                    u.GivenName ??= string.Empty;
                    u.Surname ??= string.Empty;
                    u.Email ??= string.Empty;
                    u.MobilePhone ??= string.Empty;
                    u.PreferredLanguage ??= string.Empty;
                    u.JobTitle ??= string.Empty;
                }

                return users.ToList();
            }
            catch (HttpResponseException ex)
            {
                Log.Error(Constants.LOGGING_SOURCE, CoreResources.GraphExtensions_ErrorOccured, ex.Message);
                throw;
            }
        }

        /// <summary>
        /// Adds owners to a Microsoft 365 group
        /// </summary>
        /// <param name="groupId">Id of the Microsoft 365 group to add the owners to</param>
        /// <param name="owners">String array with the UPNs of the users that need to be added as owners to the group</param>
        /// <param name="accessToken">The OAuth 2.0 Access Token to use for invoking the Microsoft Graph</param>
        /// <param name="removeExistingOwners">If true, all existing owners will be removed and only those provided will become owners. If false, existing owners will remain and the ones provided will be added to the list with existing owners.</param>
        /// <param name="retryCount">Number of times to retry the request in case of throttling</param>
        /// <param name="delay">Milliseconds to wait before retrying the request. The delay will be increased (doubled) every retry</param>
        /// <param name="azureEnvironment">Defines the Azure Cloud Deployment. This is used to determine the MS Graph EndPoint to call which differs per Azure Cloud deployments. Defaults to Production (graph.microsoft.com).</param>
        public static void AddUnifiedGroupOwners(string groupId, string[] owners, string accessToken, bool removeExistingOwners = false, int retryCount = 10, int delay = 500, AzureEnvironment azureEnvironment = AzureEnvironment.Production)
        {
            if (String.IsNullOrEmpty(accessToken))
            {
                throw new ArgumentNullException(nameof(accessToken));
            }

            try
            {

                UpdateOwners(owners, groupId, removeExistingOwners, accessToken, retryCount, delay, azureEnvironment);
            }
            catch (HttpResponseException ex)
            {
                Log.Error(Constants.LOGGING_SOURCE, CoreResources.GraphExtensions_ErrorOccured, ex.Message);
                throw;
            }
        }

        /// <summary>
        /// Adds members to a Microsoft 365 group
        /// </summary>
        /// <param name="groupId">Id of the Microsoft 365 group to add the members to</param>
        /// <param name="members">String array with the UPNs of the users that need to be added as members to the group</param>
        /// <param name="accessToken">The OAuth 2.0 Access Token to use for invoking the Microsoft Graph</param>
        /// <param name="removeExistingMembers">If true, all existing members will be removed and only those provided will become members. If false, existing members will remain and the ones provided will be added to the list with existing members.</param>
        /// <param name="retryCount">Number of times to retry the request in case of throttling</param>
        /// <param name="delay">Milliseconds to wait before retrying the request. The delay will be increased (doubled) every retry</param>
        /// <param name="azureEnvironment">Defines the Azure Cloud Deployment. This is used to determine the MS Graph EndPoint to call which differs per Azure Cloud deployments. Defaults to Production (graph.microsoft.com).</param>
        public static void AddUnifiedGroupMembers(string groupId, string[] members, string accessToken, bool removeExistingMembers = false, int retryCount = 10, int delay = 500, AzureEnvironment azureEnvironment = AzureEnvironment.Production)
        {
            if (String.IsNullOrEmpty(accessToken))
            {
                throw new ArgumentNullException(nameof(accessToken));
            }

            try
            {
                UpdateMembers(members, groupId, removeExistingMembers, accessToken, retryCount, delay, azureEnvironment);
            }
            catch (HttpResponseException ex)
            {
                Log.Error(Constants.LOGGING_SOURCE, CoreResources.GraphExtensions_ErrorOccured, ex.Message);
                throw;
            }
        }

        /// <summary>
        /// Removes members from a Microsoft 365 group
        /// </summary>
        /// <param name="groupId">Id of the Microsoft 365 group to remove the members from</param>
        /// <param name="members">String array with the UPNs of the users that need to be removed as members from the group</param>
        /// <param name="accessToken">The OAuth 2.0 Access Token to use for invoking the Microsoft Graph</param>
        /// <param name="retryCount">Number of times to retry the request in case of throttling</param>
        /// <param name="delay">Milliseconds to wait before retrying the request. The delay will be increased (doubled) every retry</param>
        /// <param name="azureEnvironment">Defines the Azure Cloud Deployment. This is used to determine the MS Graph EndPoint to call which differs per Azure Cloud deployments. Defaults to Production (graph.microsoft.com).</param>
        public static void RemoveUnifiedGroupMembers(string groupId, string[] members, string accessToken, int retryCount = 10, int delay = 500, AzureEnvironment azureEnvironment = AzureEnvironment.Production)
        {
            if (String.IsNullOrEmpty(accessToken))
            {
                throw new ArgumentNullException(nameof(accessToken));
            }

            try
            {
                var userRequestUrl = $"{GraphHttpClient.GetGraphEndPointUrl(azureEnvironment)}users";
                var groupRequestUrl = $"{GraphHttpClient.GetGraphEndPointUrl(azureEnvironment)}groups/{groupId}";


                foreach (var m in members)
                {
                    // Search for the user object
                    string upn = Uri.EscapeDataString(m.Replace("'", "''"));
                    var requestUrl = $"{userRequestUrl}?$filter=userPrincipalName eq '{upn}'&$select=id";
                    var responseAsString = HttpHelper.MakeGetRequestForString(requestUrl, accessToken, retryCount: retryCount, delay: delay);
                    var jsonNode = JsonNode.Parse(responseAsString);
                    var userListString = jsonNode["value"];
                    var userId = userListString.AsArray().FirstOrDefault()?["id"];

                    if (userId != null)
                    {
                        try
                        {
                            // If it is not in the list of current members, just remove it
                            var deleteGroupMemberUrl = $"{groupRequestUrl}/members/{userId}/ref";
                            HttpHelper.MakeDeleteRequest(deleteGroupMemberUrl, accessToken, retryCount: retryCount, delay: delay);
                        }
                        catch (HttpResponseException ex) when (ex.StatusCode == 400)
                        {
                            // Skip any failing removal
                        }
                    }
                }
            }
            catch (HttpResponseException ex)
            {
                Log.Error(Constants.LOGGING_SOURCE, CoreResources.GraphExtensions_ErrorOccured, ex.Message);
                throw;
            }
        }

        /// <summary>
        /// Removes owners from a Microsoft 365 group
        /// </summary>
        /// <param name="groupId">Id of the Microsoft 365 group to remove the owners from</param>
        /// <param name="owners">String array with the UPNs of the users that need to be removed as owners from the group</param>
        /// <param name="accessToken">The OAuth 2.0 Access Token to use for invoking the Microsoft Graph</param>
        /// <param name="retryCount">Number of times to retry the request in case of throttling</param>
        /// <param name="delay">Milliseconds to wait before retrying the request. The delay will be increased (doubled) every retry</param>
        /// <param name="azureEnvironment">Defines the Azure Cloud Deployment. This is used to determine the MS Graph EndPoint to call which differs per Azure Cloud deployments. Defaults to Production (graph.microsoft.com).</param>
        public static void RemoveUnifiedGroupOwners(string groupId, string[] owners, string accessToken, int retryCount = 10, int delay = 500, AzureEnvironment azureEnvironment = AzureEnvironment.Production)
        {
            if (String.IsNullOrEmpty(accessToken))
            {
                throw new ArgumentNullException(nameof(accessToken));
            }

            try
            {
                var userRequestUrl = $"{GraphHttpClient.GetGraphEndPointUrl(azureEnvironment)}users";
                var groupRequestUrl = $"{GraphHttpClient.GetGraphEndPointUrl(azureEnvironment)}groups/{groupId}";

                foreach (var m in owners)
                {
                    // Search for the user object
                    string upn = Uri.EscapeDataString(m.Replace("'", "''"));
                    var requestUrl = $"{userRequestUrl}?$filter=userPrincipalName eq '{upn}'&$select=id";
                    var responseAsString = HttpHelper.MakeGetRequestForString(requestUrl, accessToken, retryCount: retryCount, delay: delay);
                    var jsonNode = JsonNode.Parse(responseAsString);
                    var userListString = jsonNode["value"];
                    var userId = userListString.AsArray().FirstOrDefault()?["id"];

                    if (userId != null)
                    {
                        try
                        {
                            // If it is not in the list of current owners, just remove it
                            var deleteGroupMemberUrl = $"{groupRequestUrl}/owners/{userId}/ref";
                            HttpHelper.MakeDeleteRequest(deleteGroupMemberUrl, accessToken, retryCount: retryCount, delay: delay);
                        }
                        catch (HttpResponseException ex) when (ex.StatusCode == 400)
                        {
                            // Skip any failing removal
                        }
                    }
                }
            }
            catch (HttpResponseException ex)
            {
                Log.Error(Constants.LOGGING_SOURCE, CoreResources.GraphExtensions_ErrorOccured, ex.Message);
                throw;
            }
        }

        /// <summary>
        /// Removes all owners of a Microsoft 365 group
        /// </summary>
        /// <param name="groupId">Id of the Microsoft 365 group to remove all the current owners of</param>
        /// <param name="accessToken">The OAuth 2.0 Access Token to use for invoking the Microsoft Graph</param>
        /// <param name="retryCount">Number of times to retry the request in case of throttling</param>
        /// <param name="delay">Milliseconds to wait before retrying the request. The delay will be increased (doubled) every retry</param>
        /// <param name="azureEnvironment">Defines the Azure Cloud Deployment. This is used to determine the MS Graph EndPoint to call which differs per Azure Cloud deployments. Defaults to Production (graph.microsoft.com).</param>
        public static void ClearUnifiedGroupOwners(string groupId, string accessToken, int retryCount = 10, int delay = 500, AzureEnvironment azureEnvironment = AzureEnvironment.Production)
        {
            if (String.IsNullOrEmpty(accessToken))
            {
                throw new ArgumentNullException(nameof(accessToken));
            }

            try
            {
                var currentOwners = GetUnifiedGroupOwners(new UnifiedGroupEntity { GroupId = groupId }, accessToken, retryCount, delay, azureEnvironment);
                RemoveUnifiedGroupOwners(groupId, currentOwners.Select(o => o.UserPrincipalName).ToArray(), accessToken, retryCount, delay, azureEnvironment);
            }
            catch (HttpResponseException ex)
            {
                Log.Error(Constants.LOGGING_SOURCE, CoreResources.GraphExtensions_ErrorOccured, ex.Message);
                throw;
            }
        }

        /// <summary>
        /// Removes all members of a Microsoft 365 group
        /// </summary>
        /// <param name="groupId">Id of the Microsoft 365 group to remove all the current members of</param>
        /// <param name="accessToken">The OAuth 2.0 Access Token to use for invoking the Microsoft Graph</param>
        /// <param name="retryCount">Number of times to retry the request in case of throttling</param>
        /// <param name="delay">Milliseconds to wait before retrying the request. The delay will be increased (doubled) every retry</param>
        /// <param name="azureEnvironment">Defines the Azure Cloud Deployment. This is used to determine the MS Graph EndPoint to call which differs per Azure Cloud deployments. Defaults to Production (graph.microsoft.com).</param>
        public static void ClearUnifiedGroupMembers(string groupId, string accessToken, int retryCount = 10, int delay = 500, AzureEnvironment azureEnvironment = AzureEnvironment.Production)
        {
            if (String.IsNullOrEmpty(accessToken))
            {
                throw new ArgumentNullException(nameof(accessToken));
            }

            try
            {
                var currentMembers = GetUnifiedGroupMembers(new UnifiedGroupEntity { GroupId = groupId }, accessToken, retryCount, delay, azureEnvironment);
                RemoveUnifiedGroupMembers(groupId, currentMembers.Select(o => o.UserPrincipalName).ToArray(), accessToken, retryCount, delay, azureEnvironment);
            }
            catch (HttpResponseException ex)
            {
                Log.Error(Constants.LOGGING_SOURCE, CoreResources.GraphExtensions_ErrorOccured, ex.Message);
                throw;
            }
        }

        /// <summary>
        /// Returns all the Owners of an Office 365 group.
        /// </summary>
        /// <param name="group">The Office 365 group object of type UnifiedGroupEntity</param>
        /// <param name="accessToken">The OAuth 2.0 Access Token to use for invoking the Microsoft Graph</param>
        /// <param name="retryCount">Number of times to retry the request in case of throttling</param>
        /// <param name="delay">Milliseconds to wait before retrying the request. The delay will be increased (doubled) every retry</param>
        /// <param name="azureEnvironment">Defines the Azure Cloud Deployment. This is used to determine the MS Graph EndPoint to call which differs per Azure Cloud deployments. Defaults to Production (graph.microsoft.com).</param>
        /// <returns>Owners of an Office 365 group as a list of UnifiedGroupUser entity</returns>
        public static List<UnifiedGroupUser> GetUnifiedGroupOwners(UnifiedGroupEntity group, string accessToken, int retryCount = 10, int delay = 500, AzureEnvironment azureEnvironment = AzureEnvironment.Production)
        {
            if (String.IsNullOrEmpty(accessToken))
            {
                throw new ArgumentNullException(nameof(accessToken));
            }

            try
            {
                var requestUrl = $"{GraphHttpClient.GetGraphEndPointUrl(azureEnvironment)}groups/{group.GroupId}/owners/microsoft.graph.user";
                var owners = GraphUtility.ReadPagedDataFromRequest<UnifiedGroupUser>(requestUrl, accessToken, retryCount: retryCount, delay: delay).ToList();

                foreach (var u in owners)
                {
                    u.UserPrincipalName ??= string.Empty;
                    u.DisplayName ??= string.Empty;
                    u.GivenName ??= string.Empty;
                    u.Surname ??= string.Empty;
                    u.Email ??= string.Empty;
                    u.MobilePhone ??= string.Empty;
                    u.PreferredLanguage ??= string.Empty;
                    u.JobTitle ??= string.Empty;
                }

                return owners;
            }
            catch (HttpResponseException ex)
            {
                Log.Error(Constants.LOGGING_SOURCE, CoreResources.GraphExtensions_ErrorOccured, ex.Message);
                throw;
            }
        }

        /// <summary>
        /// Helper method. Generates a collection of User Ids from string array
        /// </summary>
        /// <param name="groupUsers">String array of users</param>
        /// <returns></returns>
        private static List<string> GetUserIds(string accessToken, string[] groupUsers, int retryCount, int delay, AzureEnvironment azureEnvironment)
        {
            if (groupUsers == null || groupUsers.Length == 0)
            {
                return new List<string>();
            }

            var usersResult = new List<string>();
            foreach (var groupUser in groupUsers)
            {
                try
                {
                    var requestUrl = $"{GraphHttpClient.GetGraphEndPointUrl(azureEnvironment)}users?$select=Id&$filter=userPrincipalName eq '{Uri.EscapeDataString(groupUser.Replace("'", "''"))}'";
                    var responseAsString = HttpHelper.MakeGetRequestForString(requestUrl, accessToken, retryCount: retryCount, delay: delay);

                    var jsonNode = JsonNode.Parse(responseAsString);
                    var usersArray = jsonNode["value"].AsArray();
                    var id = usersArray.FirstOrDefault()?["id"]?.GetValue<Guid>();

                    if (id != null)
                    {
                        usersResult.Add(id.Value.ToString());
                    }
                }
                catch (HttpResponseException)
                {
                    // skip, group provisioning shouldnt stop because of error in user object
                }
            }
            return usersResult;
        }

        /// <summary>
        /// Returns the classification value of an Office 365 Group.
        /// </summary>
        /// <param name="groupId">ID of the unified Group</param>
        /// <param name="accessToken">The OAuth 2.0 Access Token to use for invoking the Microsoft Graph</param>
        /// <param name="azureEnvironment">Defines the Azure Cloud Deployment. This is used to determine the MS Graph EndPoint to call which differs per Azure Cloud deployments. Defaults to Production (graph.microsoft.com).</param>
        /// <returns>Classification value of a Unified group</returns>
        public static string GetGroupClassification(string groupId, string accessToken, AzureEnvironment azureEnvironment = AzureEnvironment.Production)
        {
            if (String.IsNullOrEmpty(groupId))
            {
                throw new ArgumentNullException(nameof(groupId));
            }

            if (String.IsNullOrEmpty(accessToken))
            {
                throw new ArgumentNullException(nameof(accessToken));
            }

            string classification = string.Empty;

            try
            {
                string getGroupUrl = $"{GraphHttpClient.GetGraphEndPointUrl(azureEnvironment)}groups/{groupId}";

                var getGroupResult = GraphHttpClient.MakeGetRequestForString(
                    getGroupUrl,
                    accessToken: accessToken);

                JObject groupObject = JObject.Parse(getGroupResult);

                if (groupObject["classification"] != null)
                {
                    classification = Convert.ToString(groupObject["classification"]);
                }

            }
            catch (ApplicationException e)
            {
                classification = e.Message;
            }

            return classification;
        }

        /// <summary>
        /// Does this group have a Teams team?
        /// </summary>
        /// <param name="groupId">Id of the group to check</param>
        /// <param name="accessToken">Access token with scope Group.Read.All</param>
        /// <param name="azureEnvironment">Defines the Azure Cloud Deployment. This is used to determine the MS Graph EndPoint to call which differs per Azure Cloud deployments. Defaults to Production (graph.microsoft.com).</param>
        /// <returns>True if there's a Teams linked to this group</returns>
        public static bool HasTeamsTeam(string groupId, string accessToken, AzureEnvironment azureEnvironment = AzureEnvironment.Production)
        {
            if (String.IsNullOrEmpty(groupId))
            {
                throw new ArgumentNullException(nameof(groupId));
            }

            if (String.IsNullOrEmpty(accessToken))
            {
                throw new ArgumentNullException(nameof(accessToken));
            }

            bool hasTeamsTeam = false;

            try
            {
                groupId = groupId.ToLower();

                string getGroupsInfo = $"{GraphHttpClient.GetGraphEndPointUrl(azureEnvironment)}groups/{groupId}?$select=resourceProvisioningOptions";

                var getGroupResult = GraphHttpClient.MakeGetRequestForString(
                    getGroupsInfo,
                    accessToken: accessToken);

                using (var jsonDocument = JsonDocument.Parse(getGroupResult))
                {
                    var rootElement = jsonDocument.RootElement;
                    if (rootElement.TryGetProperty("resourceProvisioningOptions", out JsonElement resourceProvisioningOptionsElement))
                    {
                        return resourceProvisioningOptionsElement.EnumerateArray().FirstOrDefault(p => p.ValueEquals("Team")).ValueKind != JsonValueKind.Undefined;
                    }
                }
            }
            catch (ApplicationException ex)
            {
                Log.Error(Constants.LOGGING_SOURCE, ex.Message);
                throw;
            }

            return hasTeamsTeam;
        }

        /// <summary>
        /// Creates a team associated with an Office 365 group
        /// </summary>
        /// <param name="groupId">The ID of the Office 365 Group</param>
        /// <param name="accessToken">The OAuth 2.0 Access Token to use for invoking the Microsoft Graph</param>
        /// <param name="timeoutSeconds">Time to wait till Team is created. Default is 300 seconds (5 mins)</param>
        /// <param name="azureEnvironment">Defines the Azure Cloud Deployment. This is used to determine the MS Graph EndPoint to call which differs per Azure Cloud deployments. Defaults to Production (graph.microsoft.com).</param>
        /// <returns></returns>
        public static async Task CreateTeam(string groupId, string accessToken, int timeoutSeconds = 300, AzureEnvironment azureEnvironment = AzureEnvironment.Production)
        {
            if (string.IsNullOrEmpty(groupId))
            {
                throw new ArgumentNullException(nameof(groupId));
            }
            if (string.IsNullOrEmpty(accessToken))
            {
                throw new ArgumentNullException(nameof(accessToken));
            }

            var createTeamEndPoint = $"{GraphHttpClient.GetGraphEndPointUrl(azureEnvironment)}groups/{groupId}/team";
            bool wait = true;
            int iterations = 0;
            while (wait)
            {
                iterations++;
                try
                {
                    var teamid = HttpHelper.MakePutRequestForString(createTeamEndPoint, new { }, HttpHelper.JsonContentType, accessToken);
                    if (!string.IsNullOrEmpty(teamid))
                    {
                        wait = false;
                    }
                }
                catch (Exception ex)
                {
                    // Don't wait more than the requested timeout in seconds
                    if (iterations * 30 >= timeoutSeconds)
                    {
                        wait = false;
                        throw;
                    }
                    else
                    {
                        // In case of exception wait for 30 secs
                        Log.Error(Constants.LOGGING_SOURCE, CoreResources.GraphExtensions_ErrorOccured, ex.Message);
                        await Task.Delay(TimeSpan.FromSeconds(30));
                    }
                }
            }
        }

        /// <summary>
        /// Gets one deleted unified group based on its ID.
        /// </summary>
        /// <param name="groupId">The ID of the deleted group.</param>
        /// <param name="accessToken">Access token for accessing Microsoft Graph</param>
        /// <param name="azureEnvironment">Defines the Azure Cloud Deployment. This is used to determine the MS Graph EndPoint to call which differs per Azure Cloud deployments. Defaults to Production (graph.microsoft.com).</param>
        /// <returns>The unified group object of the deleted group that matches the provided ID.</returns>
        public static UnifiedGroupEntity GetDeletedUnifiedGroup(string groupId, string accessToken, AzureEnvironment azureEnvironment = AzureEnvironment.Production)
        {
            try
            {
                var response = HttpHelper.MakeGetRequestForString($"{GraphHttpClient.GetGraphEndPointUrl(azureEnvironment)}directory/deleteditems/microsoft.graph.group/{groupId}", accessToken);

                var group = JToken.Parse(response);

                var deletedGroup = new UnifiedGroupEntity
                {
                    GroupId = group["id"].ToString(),
                    Classification = group["classification"].ToString(),
                    Description = group["description"].ToString(),
                    DisplayName = group["displayName"].ToString(),
                    Mail = group["mail"].ToString(),
                    MailNickname = group["mailNickname"].ToString(),
                    Visibility = group["visibility"].ToString()
                };

                return deletedGroup;
            }
            catch (Exception e)
            {
                Log.Error(Constants.LOGGING_SOURCE, CoreResources.GraphExtensions_ErrorOccured, e.Message);
                throw;
            }
        }

        /// <summary>
        ///  Lists deleted unified groups.
        /// </summary>
        /// <param name="accessToken">Access token for accessing Microsoft Graph</param>
        /// <param name="azureEnvironment">Defines the Azure Cloud Deployment. This is used to determine the MS Graph EndPoint to call which differs per Azure Cloud deployments. Defaults to Production (graph.microsoft.com).</param>
        /// <returns>A list of unified group objects for the deleted groups.</returns>
        public static List<UnifiedGroupEntity> ListDeletedUnifiedGroups(string accessToken, AzureEnvironment azureEnvironment = AzureEnvironment.Production)
        {
            return ListDeletedUnifiedGroups(accessToken, null, null, azureEnvironment);
        }

        private static List<UnifiedGroupEntity> ListDeletedUnifiedGroups(string accessToken, List<UnifiedGroupEntity> deletedGroups, string nextPageUrl, AzureEnvironment azureEnvironment = AzureEnvironment.Production)
        {
            try
            {
                if (deletedGroups == null) deletedGroups = new List<UnifiedGroupEntity>();

                var requestUrl = nextPageUrl ?? $"{GraphHttpClient.GetGraphEndPointUrl(azureEnvironment, true)}directory/deleteditems/microsoft.graph.group?filter=groupTypes/Any(x:x eq 'Unified')";
                var response = JToken.Parse(HttpHelper.MakeGetRequestForString(requestUrl, accessToken));

                var groups = response["value"];

                foreach (var group in groups)
                {
                    var deletedGroup = new UnifiedGroupEntity
                    {
                        GroupId = group["id"].ToString(),
                        Classification = group["classification"].ToString(),
                        Description = group["description"].ToString(),
                        DisplayName = group["displayName"].ToString(),
                        Mail = group["mail"].ToString(),
                        MailNickname = group["mailNickname"].ToString(),
                        Visibility = group["visibility"].ToString()
                    };

                    deletedGroups.Add(deletedGroup);
                }

                // has paging?
                return response["@odata.nextLink"] != null ? ListDeletedUnifiedGroups(accessToken, deletedGroups, response["@odata.nextLink"].ToString(), azureEnvironment) : deletedGroups;
            }
            catch (Exception e)
            {
                Log.Error(Constants.LOGGING_SOURCE, CoreResources.GraphExtensions_ErrorOccured, e.Message);
                throw;
            }
        }

        /// <summary>
        /// Restores one deleted unified group based on its ID.
        /// </summary>
        /// <param name="groupId">The ID of the deleted group.</param>
        /// <param name="accessToken">Access token for accessing Microsoft Graph</param>
        /// <param name="azureEnvironment">Defines the Azure Cloud Deployment. This is used to determine the MS Graph EndPoint to call which differs per Azure Cloud deployments. Defaults to Production (graph.microsoft.com).</param>
        /// <returns></returns>
        public static void RestoreDeletedUnifiedGroup(string groupId, string accessToken, AzureEnvironment azureEnvironment = AzureEnvironment.Production)
        {
            try
            {
                HttpHelper.MakePostRequest($"{GraphHttpClient.GetGraphEndPointUrl(azureEnvironment)}directory/deleteditems/{groupId}/restore", contentType: HttpHelper.JsonContentType, accessToken: accessToken);
            }
            catch (Exception e)
            {
                Log.Error(Constants.LOGGING_SOURCE, CoreResources.GraphExtensions_ErrorOccured, e.Message);
                throw;
            }
        }

        /// <summary>
        /// Permanently deletes one deleted unified group based on its ID.
        /// </summary>
        /// <param name="groupId">The ID of the deleted group.</param>
        /// <param name="accessToken">Access token for accessing Microsoft Graph</param>
        /// <param name="azureEnvironment">Defines the Azure Cloud Deployment. This is used to determine the MS Graph EndPoint to call which differs per Azure Cloud deployments. Defaults to Production (graph.microsoft.com).</param>
        /// <returns></returns>
        public static void PermanentlyDeleteUnifiedGroup(string groupId, string accessToken, AzureEnvironment azureEnvironment = AzureEnvironment.Production)
        {
            try
            {
                HttpHelper.MakeDeleteRequest($"{GraphHttpClient.GetGraphEndPointUrl(azureEnvironment)}v1.0/directory/deleteditems/{groupId}", accessToken);
            }
            catch (Exception e)
            {
                Log.Error(Constants.LOGGING_SOURCE, CoreResources.GraphExtensions_ErrorOccured, e.Message);
                throw;
            }
        }
    }
}<|MERGE_RESOLUTION|>--- conflicted
+++ resolved
@@ -100,11 +100,7 @@
                 throw new ArgumentNullException(nameof(accessToken));
             }
 
-<<<<<<< HEAD
             var labels = new List<Model.GroupLabel>();
-=======
-            var labels = new List<AssignedLabel>();
->>>>>>> 1ac00a4b
             if (assignedLabels != null)
             {
                 foreach (var label in assignedLabels)
@@ -141,24 +137,10 @@
                     newGroup.AssignedLabels = labels;
                 }
 
-<<<<<<< HEAD
                 if (preferredDataLocation.HasValue)
                 {
                     newGroup.PreferredDataLocation = preferredDataLocation.Value.ToString();
                 }
-=======
-                    // Prepare the group resource object
-                    var newGroup = new GroupExtended
-                    {
-                        DisplayName = displayName,
-                        Description = string.IsNullOrEmpty(description) ? null : description,
-                        MailNickname = mailNickname,
-                        MailEnabled = true,
-                        SecurityEnabled = false,
-                        Visibility = isPrivate == true ? "Private" : "Public",
-                        GroupTypes = new List<string> { "Unified" },
-                    };
->>>>>>> 1ac00a4b
 
                 if (owners != null && owners.Length > 0)
                 {
@@ -178,19 +160,40 @@
                     }
                 }
 
-                if (welcomeEmailDisabled)
-                {
-                    if (newGroup.AdditionalData == null)
-                    {
-                        newGroup.AdditionalData = new Dictionary<string, object>();
-                    }
-                    newGroup.AdditionalData.Add("resourceBehaviorOptions", new string[] { "WelcomeEmailDisabled" });
-                }
-
-                //Microsoft.Graph.Group addedGroup = null;
-                string modernSiteUrl = null;
-
-<<<<<<< HEAD
+                    if (welcomeEmailDisabled)
+                    {
+                        newGroup.AdditionalData ??= new Dictionary<string, object>();
+                        newGroup.AdditionalData.Add("resourceBehaviorOptions", new string[] { "WelcomeEmailDisabled" });
+                    }
+
+                    List<string> siteCreationOptions = new()
+                    {
+                        $"HubSiteId:{hubSiteId}"
+                    };
+
+                    if (!string.IsNullOrEmpty(siteAlias))
+                    {
+                        siteAlias = UrlUtility.RemoveUnallowedCharacters(siteAlias);
+                        siteAlias = UrlUtility.ReplaceAccentedCharactersWithLatin(siteAlias);
+
+                        siteCreationOptions.Add($"SiteAlias:{siteAlias}");
+                    }
+                    if (lcid != 0)
+                    {
+                        siteCreationOptions.Add($"SPSiteLanguage:{(int)lcid}");
+                    }
+
+                    if (siteDesignId != Guid.Empty)
+                    {
+                        siteCreationOptions.Add($"implicit_formula_292aa8a00786498a87a5ca52d9f4214a_{siteDesignId.ToString("D").ToLower()}");
+                    }
+
+                    newGroup.AdditionalData ??= new Dictionary<string, object>();
+
+                    newGroup.AdditionalData.Add("creationOptions", siteCreationOptions.ToArray());
+
+                    string modernSiteUrl = null;
+
                 // Add the group to the collection of groups (if it does not exist)
                 var groupRequestUrl = $"{GraphHttpClient.GetGraphEndPointUrl(azureEnvironment)}groups";
                 var responseAsString = HttpHelper.MakePostRequestForString(groupRequestUrl, newGroup, HttpHelper.JsonContentType, accessToken, retryCount: retryCount, delay: delay);
@@ -203,42 +206,6 @@
                     group.GroupId = addedGroup.GroupId;
                     group.Mail = addedGroup.Mail;
                     group.MailNickname = addedGroup.MailNickname;
-=======
-                    if (welcomeEmailDisabled)
-                    {
-                        newGroup.AdditionalData ??= new Dictionary<string, object>();
-                        newGroup.AdditionalData.Add("resourceBehaviorOptions", new string[] { "WelcomeEmailDisabled" });
-                    }
-
-                    List<string> siteCreationOptions = new()
-                    {
-                        $"HubSiteId:{hubSiteId}"
-                    };
-
-                    if (!string.IsNullOrEmpty(siteAlias))
-                    {
-                        siteAlias = UrlUtility.RemoveUnallowedCharacters(siteAlias);
-                        siteAlias = UrlUtility.ReplaceAccentedCharactersWithLatin(siteAlias);
-
-                        siteCreationOptions.Add($"SiteAlias:{siteAlias}");
-                    }
-                    if (lcid != 0)
-                    {
-                        siteCreationOptions.Add($"SPSiteLanguage:{(int)lcid}");
-                    }
-
-                    if (siteDesignId != Guid.Empty)
-                    {
-                        siteCreationOptions.Add($"implicit_formula_292aa8a00786498a87a5ca52d9f4214a_{siteDesignId.ToString("D").ToLower()}");
-                    }
-
-                    newGroup.AdditionalData ??= new Dictionary<string, object>();
-
-                    newGroup.AdditionalData.Add("creationOptions", siteCreationOptions.ToArray());
-
-                    Microsoft.Graph.Group addedGroup = null;
-                    string modernSiteUrl = null;
->>>>>>> 1ac00a4b
 
                     int imageRetryCount = retryCount;
 

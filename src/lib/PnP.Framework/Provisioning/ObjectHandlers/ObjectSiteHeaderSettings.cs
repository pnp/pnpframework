﻿using Microsoft.SharePoint.Client;
using PnP.Core.Services;
using PnP.Framework.Diagnostics;
using PnP.Framework.Provisioning.Model;
using System;

namespace PnP.Framework.Provisioning.ObjectHandlers
{
    internal class ObjectSiteHeaderSettings : ObjectHandlerBase
    {
        public override string Name
        {
            get { return "Site Header"; }
        }

        public override string InternalName => "SiteHeader";
        private PnPContext pnpContext;

        public override ProvisioningTemplate ExtractObjects(Web web, ProvisioningTemplate template, ProvisioningTemplateCreationInformation creationInfo)
        {
            using (new PnPMonitoredScope(this.Name))
            {
<<<<<<< HEAD
                pnpContext = PnPCoreSdk.Instance.GetPnPContext(web.Context as ClientContext);

                pnpContext.Web.EnsureProperties(w => w.HeaderEmphasis, w => w.HeaderLayout, w => w.HideTitleInHeader, w => w.MegaMenuEnabled);
=======
                web.EnsureProperties(w => w.HeaderEmphasis, w => w.HeaderLayout, w => w.MegaMenuEnabled);
>>>>>>> b88f2c60

                var header = new SiteHeader
                {
                    MenuStyle = pnpContext.Web.MegaMenuEnabled ? SiteHeaderMenuStyle.MegaMenu : SiteHeaderMenuStyle.Cascading,
                    ShowSiteTitle = !pnpContext.Web.HideTitleInHeader
                };
<<<<<<< HEAD
                switch (pnpContext.Web.HeaderLayout)
=======

                switch (web.HeaderLayout)
>>>>>>> b88f2c60
                {
                    case Core.Model.SharePoint.HeaderLayoutType.Compact:
                        {
                            header.Layout = SiteHeaderLayout.Compact;
                            break;
                        }
<<<<<<< HEAD
                    case Core.Model.SharePoint.HeaderLayoutType.Minimal:
=======

                    case HeaderLayoutType.Minimal:
>>>>>>> b88f2c60
                        {
                            header.Layout = SiteHeaderLayout.Minimal;
                            break;
                        }
<<<<<<< HEAD
                    case Core.Model.SharePoint.HeaderLayoutType.Extended:
=======

                    case HeaderLayoutType.Extended:
>>>>>>> b88f2c60
                        {
                            header.Layout = SiteHeaderLayout.Extended;
                            break;
                        }
<<<<<<< HEAD
                    case Core.Model.SharePoint.HeaderLayoutType.Standard:
=======

>>>>>>> b88f2c60
                    default:
                        {
                            header.Layout = SiteHeaderLayout.Standard;
                            break;
                        }
                }

<<<<<<< HEAD
                if (Enum.TryParse<Emphasis>(pnpContext.Web.HeaderEmphasis.ToString(), out Emphasis backgroundEmphasis))
=======
                if (Enum.TryParse(web.HeaderEmphasis.ToString(), out Emphasis backgroundEmphasis))
>>>>>>> b88f2c60
                {
                    header.BackgroundEmphasis = backgroundEmphasis;
                }

                template.Header = header;
            }

            return template;
        }

        public override TokenParser ProvisionObjects(Web web, ProvisioningTemplate template, TokenParser parser, ProvisioningTemplateApplyingInformation applyingInformation)
        {
            using (new PnPMonitoredScope(this.Name))
            {
<<<<<<< HEAD
                if (template.Header != null)
                {
                    pnpContext = PnPCoreSdk.Instance.GetPnPContext(web.Context as ClientContext);
                    pnpContext.Web.EnsureProperties(w => w.Url);

                    switch (template.Header.Layout)
                    {
                        case SiteHeaderLayout.Compact:
                            {
                                pnpContext.Web.HeaderLayout = Core.Model.SharePoint.HeaderLayoutType.Compact;
                                break;
                            }
                        case SiteHeaderLayout.Minimal:
                            {
                                pnpContext.Web.HeaderLayout = Core.Model.SharePoint.HeaderLayoutType.Minimal;
                                break;
                            }
                        case SiteHeaderLayout.Extended:
                            {
                                pnpContext.Web.HeaderLayout = Core.Model.SharePoint.HeaderLayoutType.Extended;
                                break;
                            }
                        case SiteHeaderLayout.Standard:
                        default:
                            {
                                pnpContext.Web.HeaderLayout = Core.Model.SharePoint.HeaderLayoutType.Standard;
                                break;
                            }
                    }
                    pnpContext.Web.HeaderEmphasis = (Core.Model.SharePoint.VariantThemeType)Enum.Parse(typeof(Core.Model.SharePoint.VariantThemeType), template.Header.BackgroundEmphasis.ToString());
                    pnpContext.Web.MegaMenuEnabled = template.Header.MenuStyle == SiteHeaderMenuStyle.MegaMenu;
                    pnpContext.Web.HideTitleInHeader = !template.Header.ShowSiteTitle;
                    pnpContext.Web.Update();
=======
                if (template.Header == null)
                {
                    return parser;
                }

                web.EnsureProperties(w => w.Url, w => w.HeaderLayout);

                switch (template.Header.Layout)
                {
                    case SiteHeaderLayout.Compact:
                        {
                            web.HeaderLayout = HeaderLayoutType.Compact;
                            break;
                        }

                    case SiteHeaderLayout.Minimal:
                        {
                            web.HeaderLayout = HeaderLayoutType.Minimal;
                            break;
                        }

                    case SiteHeaderLayout.Extended:
                        {
                            web.HeaderLayout = HeaderLayoutType.Extended;
                            break;
                        }

                    case SiteHeaderLayout.Standard:
                        {
                            web.HeaderLayout = HeaderLayoutType.Standard;
                            break;
                        }
>>>>>>> b88f2c60
                }

                web.HeaderEmphasis = (SPVariantThemeType)Enum.Parse(typeof(SPVariantThemeType), template.Header.BackgroundEmphasis.ToString());
                web.MegaMenuEnabled = template.Header.MenuStyle == SiteHeaderMenuStyle.MegaMenu;

                var jsonRequest = new
                {
                    headerLayout = web.HeaderLayout,
                    headerEmphasis = web.HeaderEmphasis,
                    megaMenuEnabled = web.MegaMenuEnabled,
                };

                web.ExecutePostAsync("/_api/web/SetChromeOptions", System.Text.Json.JsonSerializer.Serialize(jsonRequest)).GetAwaiter().GetResult();
            }

            return parser;
        }

        public override bool WillExtract(Web web, ProvisioningTemplate template, ProvisioningTemplateCreationInformation creationInfo)
        {
            return true;
        }

        public override bool WillProvision(Web web, ProvisioningTemplate template, ProvisioningTemplateApplyingInformation applyingInformation)
        {
            return template.Header != null;
        }
    }
}<|MERGE_RESOLUTION|>--- conflicted
+++ resolved
@@ -20,56 +20,33 @@
         {
             using (new PnPMonitoredScope(this.Name))
             {
-<<<<<<< HEAD
                 pnpContext = PnPCoreSdk.Instance.GetPnPContext(web.Context as ClientContext);
 
                 pnpContext.Web.EnsureProperties(w => w.HeaderEmphasis, w => w.HeaderLayout, w => w.HideTitleInHeader, w => w.MegaMenuEnabled);
-=======
-                web.EnsureProperties(w => w.HeaderEmphasis, w => w.HeaderLayout, w => w.MegaMenuEnabled);
->>>>>>> b88f2c60
 
                 var header = new SiteHeader
                 {
                     MenuStyle = pnpContext.Web.MegaMenuEnabled ? SiteHeaderMenuStyle.MegaMenu : SiteHeaderMenuStyle.Cascading,
                     ShowSiteTitle = !pnpContext.Web.HideTitleInHeader
                 };
-<<<<<<< HEAD
                 switch (pnpContext.Web.HeaderLayout)
-=======
-
-                switch (web.HeaderLayout)
->>>>>>> b88f2c60
                 {
                     case Core.Model.SharePoint.HeaderLayoutType.Compact:
                         {
                             header.Layout = SiteHeaderLayout.Compact;
                             break;
                         }
-<<<<<<< HEAD
                     case Core.Model.SharePoint.HeaderLayoutType.Minimal:
-=======
-
-                    case HeaderLayoutType.Minimal:
->>>>>>> b88f2c60
                         {
                             header.Layout = SiteHeaderLayout.Minimal;
                             break;
                         }
-<<<<<<< HEAD
                     case Core.Model.SharePoint.HeaderLayoutType.Extended:
-=======
-
-                    case HeaderLayoutType.Extended:
->>>>>>> b88f2c60
                         {
                             header.Layout = SiteHeaderLayout.Extended;
                             break;
                         }
-<<<<<<< HEAD
                     case Core.Model.SharePoint.HeaderLayoutType.Standard:
-=======
-
->>>>>>> b88f2c60
                     default:
                         {
                             header.Layout = SiteHeaderLayout.Standard;
@@ -77,26 +54,20 @@
                         }
                 }
 
-<<<<<<< HEAD
                 if (Enum.TryParse<Emphasis>(pnpContext.Web.HeaderEmphasis.ToString(), out Emphasis backgroundEmphasis))
-=======
-                if (Enum.TryParse(web.HeaderEmphasis.ToString(), out Emphasis backgroundEmphasis))
->>>>>>> b88f2c60
                 {
                     header.BackgroundEmphasis = backgroundEmphasis;
                 }
 
                 template.Header = header;
             }
-
             return template;
         }
 
         public override TokenParser ProvisionObjects(Web web, ProvisioningTemplate template, TokenParser parser, ProvisioningTemplateApplyingInformation applyingInformation)
         {
-            using (new PnPMonitoredScope(this.Name))
+            using (var scope = new PnPMonitoredScope(this.Name))
             {
-<<<<<<< HEAD
                 if (template.Header != null)
                 {
                     pnpContext = PnPCoreSdk.Instance.GetPnPContext(web.Context as ClientContext);
@@ -130,55 +101,8 @@
                     pnpContext.Web.MegaMenuEnabled = template.Header.MenuStyle == SiteHeaderMenuStyle.MegaMenu;
                     pnpContext.Web.HideTitleInHeader = !template.Header.ShowSiteTitle;
                     pnpContext.Web.Update();
-=======
-                if (template.Header == null)
-                {
-                    return parser;
                 }
-
-                web.EnsureProperties(w => w.Url, w => w.HeaderLayout);
-
-                switch (template.Header.Layout)
-                {
-                    case SiteHeaderLayout.Compact:
-                        {
-                            web.HeaderLayout = HeaderLayoutType.Compact;
-                            break;
-                        }
-
-                    case SiteHeaderLayout.Minimal:
-                        {
-                            web.HeaderLayout = HeaderLayoutType.Minimal;
-                            break;
-                        }
-
-                    case SiteHeaderLayout.Extended:
-                        {
-                            web.HeaderLayout = HeaderLayoutType.Extended;
-                            break;
-                        }
-
-                    case SiteHeaderLayout.Standard:
-                        {
-                            web.HeaderLayout = HeaderLayoutType.Standard;
-                            break;
-                        }
->>>>>>> b88f2c60
-                }
-
-                web.HeaderEmphasis = (SPVariantThemeType)Enum.Parse(typeof(SPVariantThemeType), template.Header.BackgroundEmphasis.ToString());
-                web.MegaMenuEnabled = template.Header.MenuStyle == SiteHeaderMenuStyle.MegaMenu;
-
-                var jsonRequest = new
-                {
-                    headerLayout = web.HeaderLayout,
-                    headerEmphasis = web.HeaderEmphasis,
-                    megaMenuEnabled = web.MegaMenuEnabled,
-                };
-
-                web.ExecutePostAsync("/_api/web/SetChromeOptions", System.Text.Json.JsonSerializer.Serialize(jsonRequest)).GetAwaiter().GetResult();
             }
-
             return parser;
         }
 

<<<<<<< HEAD
﻿using System;
using System.Collections.Generic;
using System.Globalization;
using System.Linq;
using System.Text.RegularExpressions;
using System.Xml.Linq;
=======
﻿using Microsoft.Graph.Models.ODataErrors;
>>>>>>> ff909a8c
using Microsoft.Online.SharePoint.TenantAdministration;
using Microsoft.SharePoint.Client;
using Microsoft.SharePoint.Client.Taxonomy;
using Newtonsoft.Json;
using PnP.Framework.ALM;
using PnP.Framework.Diagnostics;
using PnP.Framework.Graph;
using PnP.Framework.Provisioning.Connectors;
using PnP.Framework.Provisioning.Model;
using PnP.Framework.Provisioning.ObjectHandlers.TokenDefinitions;
using PnP.Framework.Utilities;

namespace PnP.Framework.Provisioning.ObjectHandlers
{
    /// <summary>
    /// Handles methods for token parser
    /// </summary>
    public class TokenParser : ICloneable
    {
        private Web _web;
        private List<TokenDefinition> _tokens;
        private Dictionary<string, string> _tokenDictionary;
        private Dictionary<string, TokenDefinition> _nonCacheableTokenDictionary;
        private Dictionary<string, TokenDefinition> _listTokenDictionary;
        private readonly Dictionary<string, string> _listsTitles = new Dictionary<string, string>(StringComparer.OrdinalIgnoreCase);

        private readonly bool _initializedFromHierarchy;
        private readonly Action<TokenDefinition> _addTokenWithCacheUpdateDelegate;
        private readonly Action<TokenDefinition> _addTokenToListDelegate;

        // First group supports tokens in form '{param:value}' , second group supports nested parameters in form '{param:{xxx..'
        private static readonly Regex ReToken = new Regex(@"(?:(\{(?:\1??[^{]*?\})))|(?:(\{(?:\1??[^{]*?:)))", RegexOptions.Compiled | RegexOptions.IgnoreCase);
        private static readonly Regex ReTokenFallback = new Regex(@"\{.*?\}", RegexOptions.Compiled);
        private static readonly Regex ReGuid = new Regex("(?<guid>\\{\\S{8}-\\S{4}-\\S{4}-\\S{4}-\\S{12}?\\})", RegexOptions.Compiled);
        private static readonly char[] InternalTokenDelimiters = { ':' };
        private static readonly char[] TokenChars = { '{', '~' };
        private static readonly char[] TokenBoundaryChars = { '{', '}' };
        private static readonly char[] UrlSeparators = { '/' };

        /// <summary>
        /// List of token definitions
        /// </summary>
        public List<TokenDefinition> Tokens
        {
            get { return _tokens; }
            private set
            {
                _tokens = value;
            }
        }

        /// <summary>
        /// adds token definition
        /// </summary>
        /// <param name="tokenDefinition">A TokenDefinition object</param>
        public void AddToken(TokenDefinition tokenDefinition)
        {
            AddTokenWithCacheUpdate(tokenDefinition);
        }

        // Lightweight rebase
        public void Rebase(Web web)
        {
            foreach (var token in _tokens)
            {
                token.ClearCache();
            }
        }

        // Heavy rebase for switching templates
        public void Rebase(Web web, ProvisioningTemplate template, ProvisioningTemplateApplyingInformation applyingInformation = null)
        {
            var tokenIds = ParseTemplate(template);
            _web = web;

            foreach (var token in _tokens.OfType<VolatileTokenDefinition>())
            {
                token.ClearVolatileCache(web);
            }

            _tokens.RemoveAll(t => t is SiteToken);
            _tokens.Add(new SiteToken(web));

            // remove list tokens
            if (tokenIds.Contains("listid")
                || tokenIds.Contains("listurl")
                || tokenIds.Contains("viewid")
                || tokenIds.Contains("listcontenttypeid"))
            {
                RebuildListTokens(web, _addTokenToListDelegate);
            }

            // remove content type tokens
            if (tokenIds.Contains("contenttypeid"))
                AddContentTypeTokens(web);

            // remove field tokens
            if (tokenIds.Contains("fieldid"))
            {
                _tokens.RemoveAll(t => t is FieldTitleToken || t is FieldIdToken);
                AddFieldTokens(web);
            }

            // remove group tokens
            if (tokenIds.Contains("groupid")
                || tokenIds.FindIndex(t => t.StartsWith("associated", StringComparison.OrdinalIgnoreCase)) > -1)
            {
                _tokens.RemoveAll(t => t is GroupIdToken || t is AssociatedGroupToken);
                AddGroupTokens(web);
            }

            // remove role definition tokens
            if (tokenIds.Contains("roledefinition"))
            {
                _tokens.RemoveAll(t => t is RoleDefinitionToken || t is RoleDefinitionIdToken);
                AddRoleDefinitionTokens(web);
            }

            CalculateTokenCount(_tokens, out int cacheableCount, out int nonCacheableCount);
            BuildTokenCache(cacheableCount, nonCacheableCount);
        }

        /// <summary>
        /// Creates a new TokenParser. Only to be used by Clone().
        /// </summary>
        /// <param name="tokens">The list with TokenDefinitions to copy over</param>
        /// <param name="web">The Web context to copy over</param>
        private TokenParser(Web web, List<TokenDefinition> tokens)
        {
            _web = web;
            _tokens = tokens;
            _addTokenWithCacheUpdateDelegate = AddTokenWithCacheUpdate;
            _addTokenToListDelegate = AddTokenToList;

            CalculateTokenCount(_tokens, out int cacheableCount, out int nonCacheableCount);
            BuildTokenCache(cacheableCount, nonCacheableCount);
        }

        public TokenParser(Tenant tenant, ProvisioningHierarchy hierarchy) :
            this(tenant, hierarchy, null)
        {
        }

        public TokenParser(Tenant tenant, ProvisioningHierarchy hierarchy, ProvisioningTemplateApplyingInformation applyingInformation)
        {
            _addTokenWithCacheUpdateDelegate = AddTokenWithCacheUpdate;
            _addTokenToListDelegate = AddTokenToList;

            // CHANGED: To avoid issues with low privilege users
            Web web;
            if (TenantExtensions.IsCurrentUserTenantAdmin((ClientContext)tenant.Context))
            {
                web = ((ClientContext)tenant.Context).Web;
            }
            else
            {
                var rootSiteUrl = tenant.Context.Url.Replace("-admin", string.Empty);
                var context = ((ClientContext)tenant.Context).Clone(rootSiteUrl);
                web = context.Web;
            }

            web.EnsureProperties(w => w.ServerRelativeUrl, w => w.Url, w => w.Language);

            _web = web;
            _tokens = new List<TokenDefinition>();

            foreach (KeyValuePair<string, string> parameter in hierarchy.Parameters)
            {
                _tokens.Add(new ParameterToken(null, parameter.Key, parameter.Value ?? string.Empty));
            }

            _tokens.Add(new GuidToken(null));
            _tokens.Add(new CurrentUserIdToken(web));
            _tokens.Add(new CurrentUserLoginNameToken(web));
            _tokens.Add(new CurrentUserFullNameToken(web));
            _tokens.Add(new AuthenticationRealmToken(web));
            _tokens.Add(new HostUrlToken(web));
            _tokens.Add(new FqdnToken(web));

            AddResourceTokens(web, hierarchy.Localizations, hierarchy.Connector);

            CalculateTokenCount(_tokens, out int cacheableCount, out int nonCacheableCount);
            BuildTokenCache(cacheableCount, nonCacheableCount);

            _initializedFromHierarchy = true;
        }

        /// <summary>
        /// Constructor
        /// </summary>
        /// <param name="web">A SharePoint site or subsite</param>
        /// <param name="template">a provisioning template</param>
        public TokenParser(Web web, ProvisioningTemplate template) :
            this(web, template, null)
        {
        }

        /// <summary>
        /// Constructor
        /// </summary>
        /// <param name="web">A SharePoint site or subsite</param>
        /// <param name="template">a provisioning template</param>
        /// <param name="applyingInformation">The provisioning template applying information</param>
        public TokenParser(Web web, ProvisioningTemplate template, ProvisioningTemplateApplyingInformation applyingInformation)
        {
            var tokenIds = ParseTemplate(template);

            web.EnsureProperties(w => w.ServerRelativeUrl, w => w.Url, w => w.Language);

            _web = web;
            _tokens = new List<TokenDefinition>();
            _addTokenWithCacheUpdateDelegate = AddTokenWithCacheUpdate;
            _addTokenToListDelegate = AddTokenToList;

            if (tokenIds.Contains("sitecollection"))
                _tokens.Add(new SiteCollectionToken(web));
            if (tokenIds.Contains("sitecollectionid"))
                _tokens.Add(new SiteCollectionIdToken(web));
            if (tokenIds.Contains("sitecollectionidencoded"))
                _tokens.Add(new SiteCollectionIdEncodedToken(web));
            if (tokenIds.Contains("site"))
                _tokens.Add(new SiteToken(web));
            if (tokenIds.Contains("masterpagecatalog"))
                _tokens.Add(new MasterPageCatalogToken(web));
            if (tokenIds.Contains("sitecollectiontermstoreid"))
                _tokens.Add(new SiteCollectionTermStoreIdToken(web));
            if (tokenIds.Contains("keywordstermstoreid"))
                _tokens.Add(new KeywordsTermStoreIdToken(web));
            if (tokenIds.Contains("themecatalog"))
                _tokens.Add(new ThemeCatalogToken(web));
            if (tokenIds.Contains("webname"))
                _tokens.Add(new WebNameToken(web));
            if (tokenIds.Contains("siteid"))
                _tokens.Add(new SiteIdToken(web));
            if (tokenIds.Contains("siteidencoded"))
                _tokens.Add(new SiteIdEncodedToken(web));
            if (tokenIds.Contains("siteowner"))
                _tokens.Add(new SiteOwnerToken(web));
            if (tokenIds.Contains("sitetitle") || tokenIds.Contains("sitename"))
                _tokens.Add(new SiteTitleToken(web));
            if (tokenIds.Contains("groupsitetitle") || tokenIds.Contains("groupsitename"))
                _tokens.Add(new GroupSiteTitleToken(web));
            if (tokenIds.Contains("associatedownergroupid"))
                _tokens.Add(new AssociatedGroupIdToken(web, AssociatedGroupIdToken.AssociatedGroupType.owners));
            if (tokenIds.Contains("associatedmembergroupid"))
                _tokens.Add(new AssociatedGroupIdToken(web, AssociatedGroupIdToken.AssociatedGroupType.members));
            if (tokenIds.Contains("associatedvisitorgroupid"))
                _tokens.Add(new AssociatedGroupIdToken(web, AssociatedGroupIdToken.AssociatedGroupType.visitors));
            if (tokenIds.Contains("associatedownergroup"))
                _tokens.Add(new AssociatedGroupToken(web, AssociatedGroupToken.AssociatedGroupType.owners));
            if (tokenIds.Contains("associatedmembergroup"))
                _tokens.Add(new AssociatedGroupToken(web, AssociatedGroupToken.AssociatedGroupType.members));
            if (tokenIds.Contains("associatedvisitorgroup"))
                _tokens.Add(new AssociatedGroupToken(web, AssociatedGroupToken.AssociatedGroupType.visitors));
            if (tokenIds.Contains("guid"))
                _tokens.Add(new GuidToken(web));
            if (tokenIds.Contains("now"))
                _tokens.Add(new DateNowToken(web));
            if (tokenIds.Contains("currentuserid"))
                _tokens.Add(new CurrentUserIdToken(web));
            if (tokenIds.Contains("currentuserloginname"))
                _tokens.Add(new CurrentUserLoginNameToken(web));
            if (tokenIds.Contains("currentuserfullname"))
                _tokens.Add(new CurrentUserFullNameToken(web));
            if (tokenIds.Contains("authenticationrealm"))
                _tokens.Add(new AuthenticationRealmToken(web));
            if (tokenIds.Contains("hosturl"))
                _tokens.Add(new HostUrlToken(web));
            if (tokenIds.Contains("fqdn"))
                _tokens.Add(new FqdnToken(web));
            if (tokenIds.Contains("sitecollectionconnectedoffice365groupid"))
                _tokens.Add(new SiteCollectionConnectedOffice365GroupId(web));
            if (tokenIds.Contains("everyone"))
                _tokens.Add(new EveryoneToken(web));
            if (tokenIds.Contains("everyonebutexternalusers"))
                _tokens.Add(new EveryoneButExternalUsersToken(web));

            if (tokenIds.Contains("listid") || tokenIds.Contains("listurl") || tokenIds.Contains("viewid"))
                RebuildListTokens(web, _addTokenToListDelegate);
            if (tokenIds.Contains("contenttypeid"))
                AddContentTypeTokens(web);

            if (!_initializedFromHierarchy && tokenIds.Contains("parameter"))
            {
                // Add parameters
                foreach (var parameter in template.Parameters)
                {
                    _tokens.Add(new ParameterToken(web, parameter.Key, parameter.Value ?? string.Empty));
                }
            }

            if (tokenIds.Contains("sitedesignid"))
                AddSiteDesignTokens(web, applyingInformation);
            if (tokenIds.Contains("sitescriptid"))
                AddSiteScriptTokens(web, applyingInformation);
            if (tokenIds.Contains("storageentityvalue"))
                AddStorageEntityTokens(web);

            // Fields
            if (tokenIds.Contains("fieldtitle") || tokenIds.Contains("fieldid"))
                AddFieldTokens(web);

            // Handle resources
            if (tokenIds.Contains("loc") || tokenIds.Contains("localize") || tokenIds.Contains("localization") || tokenIds.Contains("resource") || tokenIds.Contains("res"))
                AddResourceTokens(web, template.Localizations, template.Connector);

            // OOTB Roledefs
            if (tokenIds.Contains("roledefinition") || tokenIds.Contains("roledefinitionid"))
                AddRoleDefinitionTokens(web);

            // Groups
            if (tokenIds.Contains("groupid"))
                AddGroupTokens(web);

            // AppPackages tokens
            if (tokenIds.Contains("apppackageid"))
                AddAppPackagesTokens(web);
            if (tokenIds.Contains("pageuniqueid"))
                AddPageUniqueIdTokens(web);
            if (tokenIds.Contains("propertybagvalue"))
                AddPropertyBagTokens(web);

            // TermStore related tokens
            AddTermStoreTokens(web, tokenIds);

            CalculateTokenCount(_tokens, out int cacheableCount, out int nonCacheableCount);
            BuildTokenCache(cacheableCount, nonCacheableCount);
        }

        private void AddResourceTokens(Web web, LocalizationCollection localizations, FileConnectorBase connector)
        {
            if (localizations == null || localizations.Count == 0)
            {
                return;
            }

            if (connector == null)
            {
                throw new ArgumentNullException(nameof(connector), "Template or Hierarchy File Connector cannot be null");
            }

            //https://github.com/SharePoint/PnP-Provisioning-Schema/issues/301
            //fixing issue to allow multiple resx files in the template. i.e:
            //<pnp:Localization LCID="1033" Name="core" ResourceFile="core.en-us.resx" />
            //<pnp:Localization LCID="3082" Name="core" ResourceFile="core.es-es.resx" />
            //<pnp:Localization LCID="1033" Name="intranet" ResourceFile="intranet.en-us.resx" />
            //<pnp:Localization LCID="3082" Name="intranet" ResourceFile="intranet.es-es.resx" />

            var resourceEntries = new Dictionary<string, List<ResourceEntry>>(StringComparer.InvariantCulture);

            foreach (var localizationEntry in localizations)
            {
                string filePath = localizationEntry.ResourceFile;
                int lcid = localizationEntry.LCID;

                if (filePath.EndsWith(".resx", StringComparison.OrdinalIgnoreCase))
                {
                    using (var stream = connector.GetFileStream(filePath))
                    {
                        if (stream == null)
                        {
                            continue;
                        }

                        // Use raw XML approach as the .Net Framework resxreader seems to choke on some resx files 
                        // TODO: research this!

                        var xElement = XElement.Load(stream);
                        foreach (var dataElement in xElement.Descendants("data"))
                        {
                            var key = dataElement.Attribute("name").Value;
                            var value = dataElement.Descendants().First().Value;
                            string escapedValue = value.Replace("\"", "&quot;");

                            AddResourceEntry($"{localizationEntry.Name}:{key}", lcid, escapedValue, resourceEntries);
                            AddResourceEntry(key, lcid, escapedValue, resourceEntries);
                        }

                        /*
                            using (ResXResourceReader resxReader = new ResXResourceReader(stream))
                            {
                                foreach (DictionaryEntry entry in resxReader)
                                {
                                    // One can have multiple resource files in a single file, by adding tokens with resource file name and without we allow both scenarios to resolve
                                    resourceEntries.Add(new Tuple<string, uint, string>($"{localizationEntry.Name}:{entry.Key}", (uint)localizationEntry.LCID, entry.Value.ToString().Replace("\"", "&quot;")));
                                    resourceEntries.Add(new Tuple<string, uint, string>(entry.Key.ToString(), (uint)localizationEntry.LCID, entry.Value.ToString().Replace("\"", "&quot;")));
                                }
                            }
                                */
                    }
                }
                else if (filePath.EndsWith(".json", StringComparison.OrdinalIgnoreCase))
                {
                    var jsonString = connector.GetFile(filePath);
                    if (string.IsNullOrEmpty(jsonString))
                    {
                        continue;
                    }

                    var dict = System.Text.Json.JsonSerializer.Deserialize<Dictionary<string, string>>(jsonString);
                    foreach (KeyValuePair<string, string> entry in dict)
                    {
                        string escapedValue = entry.Value.Replace("\"", "&quot;");

                        AddResourceEntry($"{localizationEntry.Name}:{entry.Key}", lcid, escapedValue, resourceEntries);
                        AddResourceEntry(entry.Key, lcid, escapedValue, resourceEntries);
                    }
                }
            }

            // Ensure an additional capacity of at least the amount of tokens we want to add.
            _tokens.Capacity = _tokens.Count + resourceEntries.Count + 1;

            foreach (KeyValuePair<string, List<ResourceEntry>> pair in resourceEntries)
            {
                _tokens.Add(new LocalizationToken(web, pair.Key, pair.Value, localizations.DefaultLCID));
            }
        }

        private void AddFieldTokens(Web web)
        {
            _tokens.RemoveAll(t => t is FieldTitleToken || t is FieldIdToken);

            // Add all the site columns
            var fields = web.AvailableFields;

            web.Context.Load(fields, flds => flds.Include(f => f.Title, f => f.InternalName, f => f.Id));
            web.Context.ExecuteQueryRetry();

            foreach (var field in fields)
            {
                _tokens.Add(new FieldTitleToken(web, field.InternalName, field.Title));
                _tokens.Add(new FieldIdToken(web, field.InternalName, field.Id));
            }

            // Add all the list columns
            //var lists = web.Lists;
            //web.Context.Load(lists, list => list.Include(listField => listField.Fields.Include(field => field.Title, field => field.InternalName, field => field.Id)));
            //web.Context.ExecuteQueryRetry();
            //foreach (var list in lists)
            //{
            //    foreach (var field in list.Fields)
            //    {
            //        _tokens.Add(new FieldTitleToken(web, field.InternalName, field.Title));
            //        _tokens.Add(new FieldIdToken(web, field.InternalName, field.Id));
            //    }
            //}

            //if (web.IsSubSite())
            //{
            //    // SiteColumns from rootsite
            //    var rootWeb = (web.Context as ClientContext).Site.RootWeb;
            //    var siteColumns = rootWeb.Fields;
            //    web.Context.Load(siteColumns, flds => flds.Include(f => f.Title, f => f.InternalName));
            //    web.Context.ExecuteQueryRetry();
            //    foreach (var field in siteColumns)
            //    {
            //        _tokens.Add(new FieldTitleToken(rootWeb, field.InternalName, field.Title));
            //    }
            //}
        }

        private void AddRoleDefinitionTokens(Web web)
        {
            web.EnsureProperty(w => w.RoleDefinitions.Include(r => r.RoleTypeKind, r => r.Name, r => r.Id));

            foreach (var roleDef in web.RoleDefinitions.AsEnumerable().Where(r => r.RoleTypeKind != RoleType.None))
            {
                _tokens.Add(new RoleDefinitionToken(web, roleDef));
            }

            foreach (var roleDef in web.RoleDefinitions)
            {
                _tokens.Add(new RoleDefinitionIdToken(web, roleDef.Name, roleDef.Id));
            }
        }

        private void AddPropertyBagTokens(Web web)
        {
            web.EnsureProperty(w => w.AllProperties);

            foreach (var keyValue in web.AllProperties.FieldValues)
            {
                _tokens.Add(new PropertyBagValueToken(web, keyValue.Key, keyValue.Value.ToString()));
            }
        }

        private void AddGroupTokens(Web web)
        {
            web.EnsureProperty(w => w.SiteGroups.Include(g => g.Title, g => g.Id));

            foreach (var siteGroup in web.SiteGroups)
            {
                _tokens.Add(new GroupIdToken(web, siteGroup.Title, siteGroup.Id.ToString()));
            }

            web.EnsureProperty(w => w.AssociatedVisitorGroup).EnsureProperties(g => g.Id, g => g.Title);
            web.EnsureProperty(w => w.AssociatedMemberGroup).EnsureProperties(g => g.Id, g => g.Title);
            web.EnsureProperty(w => w.AssociatedOwnerGroup).EnsureProperties(g => g.Id, g => g.Title);

            if (!web.AssociatedVisitorGroup.ServerObjectIsNull.Value)
            {
                _tokens.Add(new GroupIdToken(web, "associatedvisitorgroup", web.AssociatedVisitorGroup.Id.ToString()));
            }

            if (!web.AssociatedMemberGroup.ServerObjectIsNull.Value)
            {
                _tokens.Add(new GroupIdToken(web, "associatedmembergroup", web.AssociatedMemberGroup.Id.ToString()));
            }

            if (!web.AssociatedOwnerGroup.ServerObjectIsNull.Value)
            {
                _tokens.Add(new GroupIdToken(web, "associatedownergroup", web.AssociatedOwnerGroup.Id.ToString()));
            }

            if (PnPProvisioningContext.Current?.AcquireTokenAsync == null)
            {
                return;
            }

            var microsoftGraphBaseUri = AuthenticationManager.GetGraphBaseEndPoint(web.Context.GetAzureEnvironment());

            var accessToken = PnPProvisioningContext.Current.AcquireToken(microsoftGraphBaseUri.Authority, "Group.Read.All");
            if (string.IsNullOrEmpty(accessToken))
            {
                return;
            }

            try
            {
                // Get Office 365 Groups
                var officeGroups = UnifiedGroupsUtility.GetUnifiedGroups(accessToken, includeSite: false);
                foreach (var group in officeGroups)
                {
<<<<<<< HEAD
                    _tokens.Add(new O365GroupIdToken(web, group.DisplayName, group.GroupId));
                    if (!group.DisplayName.Equals(group.MailNickname))
=======
                    try
                    {
                        // Get Office 365 Groups
                        var officeGroups = UnifiedGroupsUtility.GetUnifiedGroups(accessToken, includeSite: false);
                        foreach (var group in officeGroups)
                        {
                            _tokens.Add(new O365GroupIdToken(web, group.DisplayName, group.GroupId));
                            if (!group.DisplayName.Equals(group.MailNickname))
                            {
                                _tokens.Add(new O365GroupIdToken(web, group.MailNickname, group.GroupId));
                            }
                        }
                    }
                    catch (ODataError ex)
>>>>>>> ff909a8c
                    {
                        _tokens.Add(new O365GroupIdToken(web, group.MailNickname, group.GroupId));
                    }
                }
            }
            catch (Microsoft.Graph.ServiceException ex)
            {
                // If we don't have permission to access the O365 groups, just skip it
                Log.Warning(Constants.LOGGING_SOURCE, CoreResources.GraphExtensions_ErrorOccured, ex.Error.Message);
            }
        }

        private void AddTermStoreTokens(Web web, List<string> tokenIds)
        {
            if (!tokenIds.Contains("termstoreid")
                && !tokenIds.Contains("termsetid")
                && !tokenIds.Contains("sitecollectiontermgroupid")
                && !tokenIds.Contains("sitecollectiontermgroupname")
                && !tokenIds.Contains("sitecollectiontermsetid"))
            {
                return;
            }

            TaxonomySession session = TaxonomySession.GetTaxonomySession(web.Context);

            if (tokenIds.Contains("termstoreid"))
            {
                var termStores = session.EnsureProperty(s => s.TermStores);
                foreach (var ts in termStores)
                {
                    _tokens.Add(new TermStoreIdToken(web, ts.Name, ts.Id));
                }
            }

            var termStore = session.GetDefaultSiteCollectionTermStore();
            web.Context.Load(termStore);
            web.Context.ExecuteQueryRetry();

            if (tokenIds.Contains("termsetid"))
            {
                if (!termStore.ServerObjectIsNull.Value)
                {
                    web.Context.Load(termStore.Groups,
                        g => g.Include(
                            tg => tg.Name,
                            tg => tg.TermSets.Include(
                                ts => ts.Name,
                                ts => ts.Id)
                        ));
                    web.Context.ExecuteQueryRetry();

                    foreach (var termGroup in termStore.Groups)
                    {
                        foreach (var termSet in termGroup.TermSets)
                        {
                            _tokens.Add(new TermSetIdToken(web, termGroup.Name, termSet.Name, termSet.Id));
                        }
                    }
                }
            }

            if (tokenIds.Contains("sitecollectiontermgroupid"))
                _tokens.Add(new SiteCollectionTermGroupIdToken(web));

            if (tokenIds.Contains("sitecollectiontermgroupname"))
                _tokens.Add(new SiteCollectionTermGroupNameToken(web));

            if (!tokenIds.Contains("sitecollectiontermsetid"))
            {
                return;
            }

            var site = (web.Context as ClientContext).Site;
            var siteCollectionTermGroup = termStore.GetSiteCollectionGroup(site, true);
            web.Context.Load(siteCollectionTermGroup);

            try
            {
                web.Context.ExecuteQueryRetry();
                if (null != siteCollectionTermGroup && !siteCollectionTermGroup.ServerObjectIsNull.Value)
                {
                    web.Context.Load(siteCollectionTermGroup, group => group.TermSets.Include(ts => ts.Name, ts => ts.Id));
                    web.Context.ExecuteQueryRetry();
                    foreach (var termSet in siteCollectionTermGroup.TermSets)
                    {
                        _tokens.Add(new SiteCollectionTermSetIdToken(web, termSet.Name, termSet.Id));
                    }
                }
            }
            catch (ServerUnauthorizedAccessException)
            {
                // If we don't have permission to access the TermGroup, just skip it
                Log.Warning(Constants.LOGGING_SOURCE, CoreResources.TermGroup_No_Access);
            }
            catch (NullReferenceException)
            {
                // If there isn't a default TermGroup for the Site Collection, we skip the terms in token handler
            }
        }

        private void AddAppPackagesTokens(Web web)
        {
            _tokens.RemoveAll(t => t.GetType() == typeof(AppPackageIdToken));

            var manager = new AppManager(web.Context as ClientContext);

            try
            {
                var appPackages = manager.GetAvailable();

                foreach (var app in appPackages)
                {
                    _tokens.Add(new AppPackageIdToken(web, app.Title, app.Id));
                }
            }
            catch (Exception)
            {
                // In case of any failure, just skip creating AppPackageIdToken instances
                // and move forward. It means that there is no AppCatalog or no ALM APIs
            }
        }

        private void AddStorageEntityTokens(Web web)
        {
            try
            {
                // First retrieve the entities from the app catalog
                var tenantEntities = new List<StorageEntity>();
                var siteEntities = new List<StorageEntity>();
                var appCatalogUri = web.GetAppCatalog();
                if (appCatalogUri != null)
                {
                    using (var clonedContext = web.Context.Clone(appCatalogUri))
                    {
                        var storageEntitiesIndex = clonedContext.Web.GetPropertyBagValueString("storageentitiesindex", "");
                        tenantEntities = ParseStorageEntitiesString(storageEntitiesIndex);
                    }
                }
                var appcatalog = (web.Context as ClientContext).Site.RootWeb.SiteCollectionAppCatalog;
                web.Context.Load(appcatalog);
                web.Context.ExecuteQueryRetry();
                if (appcatalog.ServerObjectIsNull == false)
                {
                    var storageEntitiesIndex = (web.Context as ClientContext).Site.RootWeb.GetPropertyBagValueString("storageentitiesindex", "");
                    siteEntities = ParseStorageEntitiesString(storageEntitiesIndex);
                }
                var combinedEntities = siteEntities.Concat(tenantEntities).GroupBy(x => x.Key).Select(x => x.First());

                foreach (var entity in combinedEntities)
                {
                    _tokens.Add(new StorageEntityValueToken(web, entity.Key, entity.Value));
                }
            }
            catch { }
        }

        private static List<StorageEntity> ParseStorageEntitiesString(string storageEntitiesIndex)
        {
            var storageEntitiesDict = JsonConvert.DeserializeObject<Dictionary<string, Dictionary<string, string>>>(storageEntitiesIndex);
            if (storageEntitiesDict == null)
            {
                return new List<StorageEntity>();
            }

            var storageEntities = new List<StorageEntity>(storageEntitiesDict.Count + 1);

            foreach (KeyValuePair<string, Dictionary<string, string>> pair in storageEntitiesDict)
            {
                var storageEntity = new StorageEntity
                {
                    Key = pair.Key,
                    Value = pair.Value["Value"],
                    Comment = pair.Value["Comment"],
                    Description = pair.Value["Description"]
                };

                storageEntities.Add(storageEntity);
            }

            return storageEntities;
        }

        private void AddSiteDesignTokens(Web web, ProvisioningTemplateApplyingInformation applyingInformation)
        {
            try
            {
                using (var tenantContext = web.Context.Clone(web.GetTenantAdministrationUrl(), applyingInformation?.AccessTokens))
                {
                    var tenant = new Tenant(tenantContext);
                    var designs = tenant.GetSiteDesigns();

                    tenantContext.Load(designs);
                    tenantContext.ExecuteQueryRetry();

                    foreach (var design in designs)
                    {
                        _tokens.Add(new SiteDesignIdToken(web, design.Title, design.Id));
                    }
                }
            }
            catch
            {
            }
        }

        private void AddPageUniqueIdTokens(Web web)
        {
            var pagesList = web.GetListByUrl("SitePages", p => p.RootFolder);

            var query = new CamlQuery()
            {
                ViewXml = "<View><ViewFields><FieldRef Name='UniqueId'/><FieldRef Name='FileLeafRef' /></ViewFields></View><RowLimit Paging='TRUE'>100</RowLimit>"
            };

            do
            {
                var items = pagesList.GetItems(query);

                web.Context.Load(items);
                web.Context.ExecuteQueryRetry();

                foreach (var item in items)
                {
                    _tokens.Add(new PageUniqueIdToken(web, $"SitePages/{item["FileLeafRef"]}", Guid.Parse(item["UniqueId"].ToString())));
                    _tokens.Add(new PageUniqueIdEncodedToken(web, $"SitePages/{item["FileLeafRef"]}", Guid.Parse(item["UniqueId"].ToString())));
                }

                query.ListItemCollectionPosition = items.ListItemCollectionPosition;
            } while (query.ListItemCollectionPosition != null);
        }

        private void AddSiteScriptTokens(Web web, ProvisioningTemplateApplyingInformation applyingInformation)
        {
            try
            {
                using (var tenantContext = web.Context.Clone(web.GetTenantAdministrationUrl(), applyingInformation?.AccessTokens))
                {
                    var tenant = new Tenant(tenantContext);
                    var scripts = tenant.GetSiteScripts();

                    tenantContext.Load(scripts);
                    tenantContext.ExecuteQueryRetry();

                    foreach (var script in scripts)
                    {
                        _tokens.Add(new SiteScriptIdToken(web, script.Title, script.Id));
                    }
                }
            }
            catch
            {
            }
        }

        private void AddContentTypeTokens(Web web)
        {
            _tokens.RemoveAll(t => t.GetType() == typeof(ContentTypeIdToken));

            web.Context.Load(web.AvailableContentTypes, cs => cs.Include(ct => ct.StringId, ct => ct.Name));
            web.Context.ExecuteQueryRetry();

            foreach (var ct in web.AvailableContentTypes)
            {
                _tokens.Add(new ContentTypeIdToken(web, ct.Name, ct.StringId));
            }
        }

        internal void RebuildListTokens(Web web)
        {
            RebuildListTokens(web, _addTokenWithCacheUpdateDelegate);
        }

        private void RebuildListTokens(Web web, Action<TokenDefinition> addToken)
        {
            web.EnsureProperties(w => w.ServerRelativeUrl, w => w.Language);

            Predicate<TokenDefinition> listTokenTypes = t => t.GetType() == typeof(ListIdToken)
                                                             || t.GetType() == typeof(ListUrlToken)
                                                             || t.GetType() == typeof(ListViewIdToken)
                                                             || t.GetType() == typeof(ListContentTypeIdToken);

            // Remove tokens from TokenDictionary and ListTokenDictionary
            foreach (var listToken in _tokens.FindAll(listTokenTypes))
            {
                foreach (string token in listToken.GetUnescapedTokens())
                {
                    _tokenDictionary.Remove(token);
                    if (listToken is ListIdToken)
                    {
                        _listTokenDictionary.Remove(token);
                    }
                }
            }

            _tokens.RemoveAll(listTokenTypes);

            web.Context.Load(web.Lists, ls => ls.Include(l => l.Id, l => l.Title, l => l.RootFolder.ServerRelativeUrl, l => l.Views, l => l.ContentTypes, l => l.TitleResource));
            web.Context.ExecuteQueryRetry();

            foreach (var list in web.Lists)
            {
                addToken(new ListIdToken(web, list.Title, list.Id));

                var mainLanguageName = GetListTitleForMainLanguage(web, list.Title);
                if (!string.IsNullOrWhiteSpace(mainLanguageName) && mainLanguageName != list.Title)
                {
                    addToken(new ListIdToken(web, mainLanguageName, list.Id));
                }

                addToken(new ListUrlToken(web, list.Title, list.RootFolder.ServerRelativeUrl.Substring(web.ServerRelativeUrl.TrimEnd(UrlSeparators).Length + 1)));

                foreach (var view in list.Views)
                {
                    addToken(new ListViewIdToken(web, list.Title, view.Title, view.Id));
                }

                foreach (var contentType in list.ContentTypes)
                {
                    addToken(new ListContentTypeIdToken(web, list.Title, contentType));
                }
            }

            if (!web.IsSubSite())
            {
                return;
            }

            // Add lists from rootweb
            var rootWeb = (web.Context as ClientContext).Site.RootWeb;
            rootWeb.EnsureProperty(w => w.ServerRelativeUrl);
            rootWeb.Context.Load(rootWeb.Lists, ls => ls.Include(l => l.Id, l => l.Title, l => l.RootFolder.ServerRelativeUrl, l => l.Views));
            rootWeb.Context.ExecuteQueryRetry();

            foreach (var rootList in rootWeb.Lists)
            {
                // token already there? Skip the list
                if (web.Lists.Any(l => l.Title == rootList.Title))
                {
                    continue;
                }

                addToken(new ListIdToken(web, rootList.Title, rootList.Id));
                addToken(new ListUrlToken(web, rootList.Title, rootList.RootFolder.ServerRelativeUrl.Substring(rootWeb.ServerRelativeUrl.TrimEnd(UrlSeparators).Length + 1)));

                foreach (var view in rootList.Views)
                {
                    addToken(new ListViewIdToken(rootWeb, rootList.Title, view.Title, view.Id));
                }
            }
        }

        /// <summary>
        /// Gets list of token resource values
        /// </summary>
        /// <param name="tokenValue">Token value</param>
        /// <returns>Returns list of token resource values</returns>
        public List<Tuple<string, string>> GetResourceTokenResourceValues(string tokenValue)
        {
            var resourceValues = new List<Tuple<string, string>>();
            tokenValue = $"{{{Regex.Escape(tokenValue.Trim(TokenBoundaryChars))}}}"; // since LocalizationToken are Regex.Escaped before load

            foreach (var token in _tokens.OfType<LocalizationToken>())
            {
                if (Array.IndexOf(token.GetTokens(), tokenValue) == -1)
                {
                    continue;
                }

                foreach (var entry in token.ResourceEntries)
                {
                    var ci = new CultureInfo(entry.LCID);
                    resourceValues.Add(new Tuple<string, string>(ci.Name, ParseString(entry.Value)));
                }
            }

            return resourceValues;
        }

        /// <summary>
        /// Parses the string
        /// </summary>
        /// <param name="input">input string to parse</param>
        /// <returns>Returns parsed string</returns>
        public string ParseString(string input)
        {
            return ParseString(input, null);
        }

        /// <summary>
        /// Gets left over tokens
        /// </summary>
        /// <param name="input">input string</param>
        /// <returns>Returns collections of left over tokens</returns>
        public IEnumerable<string> GetLeftOverTokens(string input)
        {
            var values = new List<string>();

            foreach (Match match in ReGuid.Matches(input))
            {
                string value = match.Value;
                if (!Guid.TryParse(value, out _))
                {
                    values.Add(value);
                }
            }

            return values;
        }

        /// <summary>
        /// Parses given string for a webpart making sure we only parse the token for a given web
        /// </summary>
        /// <param name="input">input string</param>
        /// <param name="web">filters the tokens on web id</param>
        /// <param name="tokensToSkip">array of tokens to skip</param>
        /// <returns>Returns parsed string for a webpart</returns>
        public string ParseStringWebPart(string input, Web web, params string[] tokensToSkip)
        {
            web.EnsureProperty(x => x.Id);

            if (string.IsNullOrEmpty(input) || input.IndexOfAny(TokenChars) == -1)
            {
                return input;
            }

            // Optimize for direct match with string search
            if (_tokenDictionary.TryGetValue(input, out string directMatch))
            {
                return directMatch;
            }

            // Support for non cached tokens
            if (TryGetNonCacheableToken(input, out string directMatchNonCached))
            {
                return directMatchNonCached;
            }

            string output = input;
            bool hasMatch = false;

            do
            {
                hasMatch = false;
                output = ReToken.Replace(output, match =>
                {
                    string tokenString = match.Groups[0].Value;

                    if (!_tokenDictionary.TryGetValue(tokenString, out string val))
                    {
                        return tokenString;
                    }

                    if (tokenString.IndexOf("listid", StringComparison.OrdinalIgnoreCase) != -1)
                    {
                        var token = _listTokenDictionary[tokenString];
                        if (!token.Web.Id.Equals(web.Id))
                        {
                            return tokenString;
                        }
                    }

                    hasMatch = true;
                    return val;
                });
            } while (hasMatch && input != output);

            return output;
        }

        private void BuildTokenCache(int cacheableCount, int nonCacheableCount)
        {
            _tokenDictionary = new Dictionary<string, string>(capacity: cacheableCount > 0 ? cacheableCount + 1 : 0, StringComparer.OrdinalIgnoreCase);
            _nonCacheableTokenDictionary = new Dictionary<string, TokenDefinition>(capacity: nonCacheableCount > 0 ? nonCacheableCount + 1 : 0, StringComparer.OrdinalIgnoreCase);
            _listTokenDictionary = new Dictionary<string, TokenDefinition>(StringComparer.OrdinalIgnoreCase);

            for (var index = 0; index < _tokens.Count; index++)
            {
                AddToTokenCache(_tokens[index]);
            }
        }

        private void AddToTokenCache(TokenDefinition definition)
        {
            IReadOnlyList<string> tokens = definition.GetUnescapedTokens();
            for (var index = 0; index < tokens.Count; index++)
            {
                string token = tokens[index];

                if (!definition.IsCacheable)
                {
                    _nonCacheableTokenDictionary[token] = definition;
                    continue;
                }

                string value = GetTokenReplacementValue(definition, token, _web.Context);
                _tokenDictionary[token] = value;

                if (definition is ListIdToken)
                {
                    _listTokenDictionary[token] = definition;
                }
            }
        }

        private bool TryGetNonCacheableToken(string input, out string value)
        {
            if (_nonCacheableTokenDictionary.TryGetValue(input, out TokenDefinition definition))
            {
                value = GetTokenReplacementValue(definition, input, _web.Context);
                return true;
            }

            value = null;
            return false;
        }

        private static string GetTokenReplacementValue(TokenDefinition definition, string tokenName, ClientRuntimeContext context)
        {
            int before = context.PendingRequestCount();
            string result = definition.GetReplaceValue();
            int after = context.PendingRequestCount();

            return before == after
                ? result
                : throw new Exception($"Token {tokenName} triggered an ExecuteQuery on the 'current' context. Please refactor this token to use the TokenContext class.");
        }

        /// <summary>
        /// Parses given string
        /// </summary>
        /// <param name="input">input string</param>
        /// <param name="tokensToSkip">array of tokens to skip</param>
        /// <returns>Returns parsed string</returns>
        public string ParseString(string input, params string[] tokensToSkip)
        {
            if (string.IsNullOrWhiteSpace(input) || input.IndexOfAny(TokenChars) == -1)
            {
                return input;
            }

            // Optimize for direct match with string search
            if (_tokenDictionary.TryGetValue(input, out string directMatch))
            {
                return directMatch;
            }

            // Support for non cached tokens
            if (TryGetNonCacheableToken(input, out string directMatchNonCached))
            {
                return directMatchNonCached;
            }

            string output = input;
            bool hasMatch = false;

            do
            {
                hasMatch = false;
                output = ReToken.Replace(output, match =>
                {
                    string tokenString = match.Groups[0].Value;

                    if (!_tokenDictionary.TryGetValue(tokenString, out string val))
                    {
                        return tokenString;
                    }

                    hasMatch = true;
                    return val;
                });
            } while (hasMatch && input != output);

            if (hasMatch)
            {
                return output;
            }

            var fallbackMatches = ReTokenFallback.Matches(output);
            if (fallbackMatches.Count == 0)
            {
                return output;
            }

            // If all token constructs {...} are GUID's, we can skip the expensive fallback
            bool needFallback = false;
            foreach (Match match in fallbackMatches)
            {
                if (!ReGuid.IsMatch(match.Value))
                {
                    needFallback = true;
                }
            }

            if (!needFallback)
            {
                return output;
            }

            // Fallback for tokens which may contain { or } as part of their name
            foreach (var pair in _tokenDictionary)
            {
                int idx = output.IndexOf(pair.Key, StringComparison.CurrentCultureIgnoreCase);
                if (idx != -1)
                {
                    output = output.Remove(idx, pair.Key.Length).Insert(idx, pair.Value);
                }

                if (!ReTokenFallback.IsMatch(output))
                {
                    break;
                }
            }

            return output;
        }

        public string ParseXmlStringWebpart(string inputXml, Web web, params string[] tokensToSkip)
        {
            var xmlDoc = new System.Xml.XmlDocument();
            xmlDoc.LoadXml(inputXml);

            // Swap out tokens in the attributes of all nodes.
            var nodes = xmlDoc.SelectNodes("//*");
            if (nodes != null)
            {
                foreach (var node in nodes.OfType<System.Xml.XmlElement>().Where(n => n.HasAttributes))
                {
                    foreach (var attribute in node.Attributes.OfType<System.Xml.XmlAttribute>().Where(a => !a.Name.Equals("xmlns", StringComparison.OrdinalIgnoreCase) && !string.IsNullOrEmpty(a.Value)))
                    {
                        attribute.Value = ParseStringWebPart(attribute.Value, web, tokensToSkip);
                    }
                }
            }

            // Swap out tokens in the values of any elements with a text value.
            nodes = xmlDoc.SelectNodes("//*[text()]");
            if (nodes != null)
            {
                foreach (var node in nodes.OfType<System.Xml.XmlElement>())
                {
                    if (!string.IsNullOrEmpty(node.InnerText))
                    {
                        node.InnerText = ParseStringWebPart(node.InnerText, web, tokensToSkip);
                    }
                }
            }

            return xmlDoc.OuterXml;
        }

        public string ParseXmlString(string inputXml, params string[] tokensToSkip)
        {
            var xmlDoc = new System.Xml.XmlDocument();
            xmlDoc.LoadXml(inputXml);

            // Swap out tokens in the attributes of all nodes.
            var nodes = xmlDoc.SelectNodes("//*");
            if (nodes != null)
            {
                foreach (var node in nodes.OfType<System.Xml.XmlElement>().Where(n => n.HasAttributes))
                {
                    foreach (var attribute in node.Attributes.OfType<System.Xml.XmlAttribute>().Where(a => !a.Name.Equals("xmlns", StringComparison.OrdinalIgnoreCase) && !string.IsNullOrEmpty(a.Value)))
                    {
                        attribute.Value = ParseString(attribute.Value, tokensToSkip);
                    }
                }
            }

            // Swap out tokens in the values of any elements with a text value.
            nodes = xmlDoc.SelectNodes("//*[text()]");
            if (nodes != null)
            {
                foreach (var node in nodes.OfType<System.Xml.XmlElement>())
                {
                    if (!string.IsNullOrEmpty(node.InnerText))
                    {
                        node.InnerText = ParseString(node.InnerText, tokensToSkip);
                    }
                }
            }

            return xmlDoc.OuterXml;
        }

        internal void RemoveToken<T>(T oldToken) where T : TokenDefinition
        {
            for (int i = 0; i < _tokens.Count; i++)
            {
                var tokenDefinition = _tokens[i];
                if (!tokenDefinition.GetTokens().SequenceEqual(oldToken.GetTokens()))
                {
                    continue;
                }

                _tokens.RemoveAt(i);

                foreach (string token in tokenDefinition.GetUnescapedTokens())
                {
                    _tokenDictionary.Remove(token);
                    _nonCacheableTokenDictionary.Remove(token);
                }

                break;
            }
        }

        /// <summary>
        /// This method retrieves the title of a list in the main language of the site
        /// </summary>
        /// <param name="web">The current Web</param>
        /// <param name="name">The title of the list in the current user's language</param>
        /// <returns>The title of the list in the main language of the site</returns>
        private string GetListTitleForMainLanguage(Web web, string name)
        {
            if (_listsTitles.TryGetValue(name, out string title))
            {
                return title;
            }

            // Get the default culture for the current web
            var ci = new CultureInfo((int)web.Language);

            // Reset the cache of lists titles
            _listsTitles.Clear();

            const int batchSize = 20;
            int listCount = web.Lists.Count;
            var titles = new Tuple<string, ClientResult<string>>[batchSize];

            // Add the new lists title using the main language of the site
            for (var listIndex = 0; listIndex < listCount;)
            {
                for (int step = 0; step < batchSize; step++)
                {
                    var list = web.Lists[listIndex++];
                    titles[step] = Tuple.Create(list.Title, list.TitleResource.GetValueForUICulture(ci.Name));

                    if (listIndex == listCount)
                    {
                        break;
                    }
                }

                web.Context.ExecuteQueryRetry();

                for (var index = 0; index < titles.Length; index++)
                {
                    Tuple<string, ClientResult<string>> tuple = titles[index];
                    if (tuple == null)
                    {
                        break;
                    }

                    if (!_listsTitles.ContainsKey(tuple.Item1))
                    {
                        _listsTitles.Add(tuple.Item1, tuple.Item2.Value);
                    }
                }

                Array.Clear(titles, 0, titles.Length);
            }

            // If now we have the list title ...
            return _listsTitles.TryGetValue(name, out title)
                ? title // Return the title, if any
                : null;
        }

        private static List<string> ParseTemplate(ProvisioningTemplate template)
        {
            var tokenIds = new List<string>();

            // Add parameter tokenid if parameters are specified
            if (template.Parameters != null && template.Parameters.Count > 0)
            {
                tokenIds.Add("parameter");
            }

            var xml = template.ToXML();

            if (xml.IndexOfAny(TokenChars) == -1) return tokenIds;

            bool hasMatch;
            string tempXml;

            do
            {
                hasMatch = false;
                tempXml = ReToken.Replace(xml, match =>
                {
                    for (int i = 0; i < match.Groups.Count; i++)
                    {
                        if (ReGuid.IsMatch(match.Groups[i].Value))
                        {
                            continue;
                        }

                        var originalTokenString = match.Groups[i].Value.Replace("{", "").Replace("}", "").ToLower();

                        var tokenStringToAdd = originalTokenString;
                        var colonIndex = tokenStringToAdd.IndexOf(":");
                        if (colonIndex > -1)
                        {
                            tokenStringToAdd = tokenStringToAdd.Substring(0, colonIndex);
                        }
                        if (!tokenIds.Contains(tokenStringToAdd) && !string.IsNullOrEmpty(tokenStringToAdd))
                        {
                            tokenIds.Add(tokenStringToAdd);
                        }

                        // If sequencesitetoken is used we need to make sure that the corresponding site token is also loaded
                        if (string.Equals(tokenStringToAdd, "sequencesitetoken", StringComparison.OrdinalIgnoreCase))
                        {
                            var sequenceSiteTokenArray = originalTokenString.Split(InternalTokenDelimiters);
                            if (sequenceSiteTokenArray.Length > 2 && !string.IsNullOrWhiteSpace(sequenceSiteTokenArray[2]) && !tokenIds.Contains(sequenceSiteTokenArray[2]))
                            {
                                tokenIds.Add(sequenceSiteTokenArray[2]);
                            }
                        }
                    }

                    return "-";
                });
            } while (hasMatch && xml != tempXml);

            return tokenIds;
        }

        private static void AddResourceEntry(string key, int lcid, string value, Dictionary<string, List<ResourceEntry>> dictionary)
        {
            if (!dictionary.TryGetValue(key, out List<ResourceEntry> entries))
            {
                entries = new List<ResourceEntry>();
                dictionary.Add(key, entries);
            }

            entries.Add(new ResourceEntry { LCID = lcid, Value = value });
        }

        private static void CalculateTokenCount(IReadOnlyList<TokenDefinition> tokens, out int cacheableCount, out int nonCacheableCount)
        {
            cacheableCount = 0;
            nonCacheableCount = 0;

            for (var index = 0; index < tokens.Count; index++)
            {
                TokenDefinition definition = tokens[index];

                if (definition.IsCacheable)
                {
                    cacheableCount += definition.TokenCount;
                }
                else
                {
                    nonCacheableCount += definition.TokenCount;
                }
            }
        }

        private void AddTokenWithCacheUpdate(TokenDefinition tokenDefinition)
        {
            _tokens.Add(tokenDefinition);
            AddToTokenCache(tokenDefinition);
        }

        private void AddTokenToList(TokenDefinition tokenDefinition)
        {
            _tokens.Add(tokenDefinition);
        }

        /// <summary>
        /// Clones the current TokenParser instance into a new instance
        /// </summary>
        /// <returns>New cloned instance of the TokenParser</returns>
        public object Clone()
        {
            return new TokenParser(_web, _tokens);
        }
    }
}<|MERGE_RESOLUTION|>--- conflicted
+++ resolved
@@ -1,13 +1,4 @@
-<<<<<<< HEAD
-﻿using System;
-using System.Collections.Generic;
-using System.Globalization;
-using System.Linq;
-using System.Text.RegularExpressions;
-using System.Xml.Linq;
-=======
 ﻿using Microsoft.Graph.Models.ODataErrors;
->>>>>>> ff909a8c
 using Microsoft.Online.SharePoint.TenantAdministration;
 using Microsoft.SharePoint.Client;
 using Microsoft.SharePoint.Client.Taxonomy;
@@ -542,11 +533,8 @@
                 var officeGroups = UnifiedGroupsUtility.GetUnifiedGroups(accessToken, includeSite: false);
                 foreach (var group in officeGroups)
                 {
-<<<<<<< HEAD
                     _tokens.Add(new O365GroupIdToken(web, group.DisplayName, group.GroupId));
                     if (!group.DisplayName.Equals(group.MailNickname))
-=======
-                    try
                     {
                         // Get Office 365 Groups
                         var officeGroups = UnifiedGroupsUtility.GetUnifiedGroups(accessToken, includeSite: false);
@@ -560,9 +548,9 @@
                         }
                     }
                     catch (ODataError ex)
->>>>>>> ff909a8c
-                    {
-                        _tokens.Add(new O365GroupIdToken(web, group.MailNickname, group.GroupId));
+                    {
+                        // If we don't have permission to access the O365 groups, just skip it
+                        Log.Warning(Constants.LOGGING_SOURCE, CoreResources.GraphExtensions_ErrorOccured, ex.Error.Message);
                     }
                 }
             }

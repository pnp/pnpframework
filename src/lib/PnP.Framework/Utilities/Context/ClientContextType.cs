﻿namespace PnP.Framework.Utilities.Context
{
    /// <summary>
    /// The authentication type used for setting up a ClientContext
    /// </summary>
    public enum ClientContextType
    {
        SharePointACSAppOnly = 0,
        AzureADCredentials = 1,
        AzureADCertificate = 2,
        Cookie = 3,
        AzureADInteractive = 4,
        AzureOnBehalfOf = 5,
        DeviceLogin = 6,
        OnPremises = 7,
        AccessToken = 8,
        PnPCoreSdk = 9,
<<<<<<< HEAD
        AzureLongRunningOnBehalfOf = 10
=======
        
        /// <summary>
        /// System Assigned Managed Identity in Azure
        /// </summary>
        SystemAssignedManagedIdentity = 10,

        /// <summary>
        /// User Assigned Managed Identity in Azure
        /// </summary>
        UserAssignedManagedIdentity = 11
>>>>>>> 0174eeef
    }
}<|MERGE_RESOLUTION|>--- conflicted
+++ resolved
@@ -15,10 +15,7 @@
         OnPremises = 7,
         AccessToken = 8,
         PnPCoreSdk = 9,
-<<<<<<< HEAD
-        AzureLongRunningOnBehalfOf = 10
-=======
-        
+        AzureLongRunningOnBehalfOf = 12
         /// <summary>
         /// System Assigned Managed Identity in Azure
         /// </summary>
@@ -28,6 +25,5 @@
         /// User Assigned Managed Identity in Azure
         /// </summary>
         UserAssignedManagedIdentity = 11
->>>>>>> 0174eeef
     }
 }